""" Module for fluxing routines
"""
from __future__ import (print_function, absolute_import, division, unicode_literals)

import glob
import numpy as np
import scipy

from pkg_resources import resource_filename

from astropy import units
from astropy import constants
from astropy import coordinates
from astropy.table import Table, Column
from astropy.io import ascii
from astropy.io import fits
from astropy.stats import sigma_clipped_stats
from matplotlib import pyplot as plt

from matplotlib import pyplot as plt

try:
    from linetools.spectra.xspectrum1d import XSpectrum1D
except ImportError:
    pass

from pypeit.core import pydl
from pypeit import msgs
from pypeit import utils
from pypeit import debugger
from pypeit.core import qa
from ..wavemodel import conv2res

TINY = 1e-15
MAGFUNC_MAX = 25.0
MAGFUNC_MIN = -25.0
SN2_MAX = (20.0) ** 2

def apply_sensfunc(spec_obj, sens_dict, airmass, exptime,
                   spectrograph, MAX_EXTRAP=0.05):
    """ Apply the sensitivity function to the data
    We also correct for extinction.

    Parameters
    ----------
    spec_obj : dict
      SpecObj
    sens_dict : dict
      Sens Function dict
    airmass : float
      Airmass
    exptime : float
      Exposure time in seconds
    spectrograph : dict
      Instrument specific dict
      Used for extinction correction
    MAX_EXTRAP : float, optional [0.05]
      Fractional amount to extrapolate sensitivity function
    """

    # ToDo Is MAX_EXTRAP necessary?
    # Loop on extraction modes
    for extract_type in ['boxcar', 'optimal']:
        extract = getattr(spec_obj, extract_type)
        if len(extract) == 0:
            continue
        msgs.info("Fluxing {:s} extraction for:".format(extract_type) + msgs.newline() +
                  "{}".format(spec_obj))
        wave = np.copy(np.array(extract['WAVE']))
        #bsplinesensfunc = pydl.bspline(wave,from_dict=sensfunc['mag_set'])
        #magfit, _ = bsplinesensfunc.value(wave)
        #sensfit = np.power(10.0, 0.4 * np.maximum(np.minimum(magfit, MAGFUNC_MAX), MAGFUNC_MIN))
        wave_sens = sens_dict['wave']
        sensfunc = sens_dict['sensfunc']

        sensfunc_obs = scipy.interpolate.interp1d(wave_sens, sensfunc, bounds_error = False, fill_value='extrapolate')(wave)
        msgs.warn("Extinction correction applyed only if the spectra covers <10000Ang.")
        # Apply Extinction if optical bands
        if np.max(wave) < 10000.:
            msgs.info("Applying extinction correction")
            extinct = load_extinction_data(spectrograph.telescope['longitude'],
                                           spectrograph.telescope['latitude'])
            ext_corr = extinction_correction(wave* units.AA, airmass, extinct)
            senstot = sensfunc_obs * ext_corr
        else:
            msgs.info("Extinction correction not applied")
            senstot = sensfunc_obs

        flam = extract['COUNTS'] * senstot/ exptime
        flam_sig = (senstot/exptime)/ (np.sqrt(extract['COUNTS_IVAR']))
        flam_var = extract['COUNTS_IVAR'] / (senstot / exptime) **2

        # Mask bad pixels
        msgs.info(" Masking bad pixels")
        msk = np.zeros_like(senstot).astype(bool)
        msk[senstot <= 0.] = True
        msk[extract['COUNTS_IVAR'] <= 0.] = True
        flam[msk] = 0.
        flam_sig[msk] = 0.
        flam_var[msk] = 0.

        extract['FLAM'] = flam
        extract['FLAM_SIG'] = flam_sig
        extract['FLAM_IVAR'] = flam_var


def generate_sensfunc(wave, counts, counts_ivar, airmass, exptime, spectrograph, telluric=False, star_type=None,
                      star_mag=None, ra=None, dec=None, std_file = None, norder=4,resolution=3000.,watervp=1.0,
                      trans_thresh=0.9,BALM_MASK_WID=5., polycorrect=True, polysens=False, debug=False):
    """ Function to generate the sensitivity function.
    Parameters:
    ----------
    wave : array
      Wavelength of the star [no longer with units]
    counts : array
      Flux (in counts) of the star
    counts_ivar : array
      Inverse variance of the star
    airmass : float
      Airmass
    exptime : float
      Exposure time in seconds
    spectrograph : dict
      Instrument specific dict
      Used for extinction correction
    telluric : bool
      if True performs a telluric correction
    star_type : str
      Spectral type of the telluric star (used if telluric=True)
    star_mag : float
      Apparent magnitude of telluric star (used if telluric=True)
    RA : float
      deg, RA of the telluric star
      if assigned, the standard star spectrum will be extracted from
      the archive
    DEC : float
      deg, DEC of the telluric star
      if assigned, the standard star spectrum will be extracted from
      the archive
    BALM_MASK_WID : float
      Mask parameter for Balmer absorption. A region equal to
      BALM_MASK_WID*resln is masked where resln is the estimate
      for the spectral resolution.
    polycorrect: bool
      Whether you want to correct the sensfunc with polynomial in the Balmer absortion line regions
    norder: int
      Order number of polynomial fit.

    Returns:
    -------
    sens_dict : dict
      sensitivity function described by a dict
    """

    # Create copy of the arrays to avoid modification and convert to
    # electrons / s
    wave_star = wave.copy()
    flux_star = counts.copy() / exptime
    ivar_star = counts_ivar.copy() * exptime ** 2

    # Units
    if not isinstance(wave_star, units.Quantity):
        wave_star = wave_star * units.AA

    # ToDo
    # This should be changed. At the moment the extinction correction procedure
    # requires the spectra to be in the optical. For the NIR is probably enough
    # to extend the tables to longer wavelength setting the extinction to 0.0mag.
    msgs.warn("Extinction correction applyed only if the spectra covers <10000Ang.")
    # Apply Extinction if optical bands
    if np.max(wave_star) < 10000. * units.AA:
        msgs.info("Applying extinction correction")
        extinct = load_extinction_data(spectrograph.telescope['longitude'],
                                       spectrograph.telescope['latitude'])
        ext_corr = extinction_correction(wave_star, airmass, extinct)
        # Correct for extinction
        flux_star = flux_star * ext_corr
        ivar_star = ivar_star / ext_corr ** 2
    else:
        msgs.info("Extinction correction not applied")

    # Create star model
    if (ra is not None) and (dec is not None) and (star_mag is None) and (star_type is None):
        # Pull star spectral model from archive
        msgs.info("Get standard model")
        # Grab closest standard within a tolerance
        std_dict = find_standard_file(ra, dec)
        if std_dict is not None:
            # Load standard
            load_standard_file(std_dict)
            # Interpolate onto observed wavelengths
            std_xspec = XSpectrum1D.from_tuple((std_dict['wave'], std_dict['flux']))
            xspec = std_xspec.rebin(wave_star)  # Conserves flambda
            flux_true = xspec.flux.value
        else:
            msgs.error('No spectrum found in our database for your standard star. Please use another standard star \
                       or consider add it into out database.')
    elif (star_mag is not None) and (star_type is not None):
        ## using vega spectrum
        if 'A0' in star_type:
            msgs.info('Using vega spectrum to correct telluric')
            std_dict={'stellar_type':star_type , 'Vmag': star_mag}
            vega_file = resource_filename('pypeit', '/data/standards/vega_04_to_06.dat')
            vega_data = Table.read(vega_file, comment='#', format='ascii')
            # Generate a dict matching the output of find_standard_file
            std_dict = dict(cal_file='Vega_04_to_06', name=star_type, fmt=1,
                            std_ra=None, std_dec=None)
            std_dict['wave'] = vega_data['col1'] * units.AA
            std_dict['flux'] = 1e17 * vega_data['col2'] / 10**(0.4*star_mag) * \
                               units.erg / units.s / units.cm ** 2 / units.AA
<<<<<<< HEAD
=======

>>>>>>> f2791ad3
        ## using Kurucz stellar model
        else:
            # Create star spectral model
            msgs.info("Creating standard model")
            # Create star model
            star_loglam, star_flux, std_dict = telluric_sed(star_mag, star_type)
            star_lam = 10 ** star_loglam
            # Generate a dict matching the output of find_standard_file
            std_dict = dict(cal_file='KuruczTelluricModel', name=star_type, fmt=1,
                            std_ra=None, std_dec=None)
            std_dict['wave'] = star_lam * units.AA
            std_dict['flux'] = 1e17 * star_flux * units.erg / units.s / units.cm ** 2 / units.AA
            # ToDO If the Kuruck model is used, rebin create weird features
            # I using scipy interpolate to avoid this
        flux_true = scipy.interpolate.interp1d(std_dict['wave'], std_dict['flux'],
                                               bounds_error=False,
                                               fill_value='extrapolate')(wave_star)
    else:
        debugger.set_trace()
        msgs.error('Insufficient information provided for fluxing. '
                   'Either the coordinates of the standard or a stellar type and magnitude are needed.')


    if np.min(flux_true) <= 0.:
        msgs.warn('Your spectrum extends beyond calibrated standard star, extrapolating the spectra with polynomial.')
        # ToDo: should we extrapolate it using graybody model?
        mask_model = flux_true<=0
        msk_poly, poly_coeff = utils.robust_polyfit_djs(std_dict['wave'].value, std_dict['flux'].value,8,function='polynomial',
                                                    invvar=None, guesses=None, maxiter=50, inmask=None, sigma=None, \
                                                    lower=3.0, upper=3.0, maxdev=None, maxrej=3, groupdim=None,
                                                    groupsize=None,groupbadpix=False, grow=0, sticky=True, use_mad=True)
        star_poly = utils.func_val(poly_coeff, wave_star.value, 'polynomial')
        #flux_true[mask_model] = star_poly[mask_model]
        flux_true = star_poly.copy()
        if debug:
            plt.plot(std_dict['wave'], std_dict['flux'],'bo',label='Raw Star Model')
            plt.plot(std_dict['wave'],  utils.func_val(poly_coeff, std_dict['wave'].value, 'polynomial'), 'k-',label='robust_poly_fit')
            plt.plot(wave_star,flux_true,'r-',label='Your Final Star Model used for sensfunc')
            plt.show()

    # Mask bad pixels, edges, and Balmer, Paschen, Brackett, and Pfund lines
    # Mask (True = good pixels)
    msgs.info("Masking spectral regions:")
    msk_star = np.ones_like(flux_star).astype(bool)

    # Mask bad pixels
    msgs.info(" Masking bad pixels")
    msk_star[ivar_star <= 0.] = False
    msk_star[flux_star <= 0.] = False

    # Mask edges
    msgs.info(" Masking edges")
    msk_star[:1] = False
    msk_star[-1:] = False

    # Mask Balmer
    msgs.info(" Masking Balmer")
    lines_balm = np.array([3836.4, 3969.6, 3890.1, 4102.8, 4102.8, 4341.6, 4862.7, 5407.0,
                           6564.6, 8224.8, 8239.2]) * units.AA
    for line_balm in lines_balm:
        ibalm = np.abs(wave_star - line_balm) <= BALM_MASK_WID* units.AA
        msk_star[ibalm] = False

    # Mask Paschen
    msgs.info(" Masking Paschen")
    # air wavelengths from:
    # https://www.subarutelescope.org/Science/Resources/lines/hi.html
    lines_pasc = np.array([8203.6, 8440.3, 8469.6, 8504.8, 8547.7, 8600.8, 8667.4, 8752.9,
                           8865.2, 9017.4, 9229.0, 9546.0, 10049.4, 10938.1,
                           12818.1, 18751.0]) * units.AA
    for line_pasc in lines_pasc:
        ipasc = np.abs(wave_star - line_pasc) <= BALM_MASK_WID* units.AA
        msk_star[ipasc] = False

    # Mask Brackett
    msgs.info(" Masking Brackett")
    # air wavelengths from:
    # https://www.subarutelescope.org/Science/Resources/lines/hi.html
    lines_brac = np.array([14584.0, 18174.0, 19446.0, 21655.0,
                           26252.0, 40512.0]) * units.AA
    for line_brac in lines_brac:
        ibrac = np.abs(wave_star - line_brac) <= BALM_MASK_WID* units.AA
        msk_star[ibrac] = False

    # Mask Pfund
    msgs.info(" Masking Pfund")
    # air wavelengths from:
    # https://www.subarutelescope.org/Science/Resources/lines/hi.html
    lines_pfund = np.array([22788.0, 32961.0, 37395.0, 46525.0,
                            74578.0]) * units.AA
    for line_pfund in lines_pfund:
        ipfund = np.abs(wave_star - line_pfund) <= BALM_MASK_WID* units.AA
        msk_star[ipfund] = False

    # Mask Atm. cutoff
    msgs.info(" Masking Below the atmospheric cutoff")
    atms_cutoff = wave_star <= 3000.0 * units.AA
    msk_star[atms_cutoff] = False

    #plt.plot(wave_star.value, flux_true, color='k', lw=2, label='Reference Star')
    #plt.plot(wave_star.value, flux_star, color='c', lw=2, label='Observed Star')
    #plt.plot(wave_star.value[~msk_star], flux_star[~msk_star], 'bo', lw=2, label='Balmer')
    #plt.plot(wave_star.value[~msk_bad], flux_star[~msk_bad], 'r+', lw=2, label='Bad Pixel')
    #plt.show()

    # Apply mask to ivar
    ## do not apply it now, since we will use ivar_star to distinguish bad pixel and hydrogen line region
    #ivar_star[~msk_star] = 0.0
    sensfunc = get_sensfunc(wave_star.value, flux_star, ivar_star, flux_true, inmask=msk_star,maxiter=35,
                            upper=3.0, lower=3.0, norder=norder, resolution=resolution, watervp=watervp,
                            trans_thresh=trans_thresh,BALM_MASK_WID=BALM_MASK_WID,
                            polycorrect= polycorrect, polysens=polysens,debug=debug, show_QA=False)

    if debug:
        plt.plot(wave_star.value, flux_true, color='k',lw=2,label='Reference Star')
        plt.plot(wave_star.value, flux_star*sensfunc, color='r',label='Fluxed Observed Star')
        plt.xlabel(r'Wavelength [$\AA$]')
        plt.ylabel('Flux [erg/s/cm2/Ang.]')
        plt.legend(fancybox=True, shadow=True)
        plt.show()


    # Add in wavemin,wavemax
    sens_dict = {}
    sens_dict['wave'] = wave_star
    sens_dict['sensfunc'] = sensfunc
    sens_dict['wave_min'] = np.min(wave_star)
    sens_dict['wave_max'] = np.max(wave_star)
    sens_dict['exptime']= exptime
    sens_dict['airmass']= airmass
    sens_dict['std_file']= std_file
    # Get other keys from standard dict
    sens_dict['std_ra'] = std_dict['std_ra']
    sens_dict['std_dec'] = std_dict['std_dec']
    sens_dict['std_name'] = std_dict['name']
    sens_dict['cal_file'] = std_dict['cal_file']
    sens_dict['flux_true'] = flux_true
    #sens_dict['std_dict'] = std_dict
    #sens_dict['msk_star'] = msk_star
    #sens_dict['mag_set'] = mag_set

    return sens_dict

def get_sensfunc(wave, flux, ivar, flux_std, inmask=None, maxiter=35, upper=2, lower=2,
                 norder=7,resolution=2700., watervp = 1.0, trans_thresh=0.9,
                 BALM_MASK_WID=50.,polycorrect=True, polysens=False,debug=False, show_QA=False):
    """
    Generate a sensitivity function based on observed flux and standard spectrum.

    Parameters
    ----------
    wave : ndarray
      wavelength as observed
    flux : ndarray
      counts/s as observed
    ivar : ndarray
      inverse variance
    flux_std : Quantity array
      standard star true flux (erg/s/cm^2/A)
    inmask : ndarray
      bspline mask
    maxiter : integer
      maximum number of iterations for polynomial fit
    upper : integer
      number of sigma for rejection in polynomial
    lower : integer
      number of sigma for rejection in polynomial
    norder : integer
      order of polynomial fit
    resolution: integer/float
      spectra resolution
    watervp: float
      water waper when observing, default is 1.0mm.
    trans_thresh: float
      threshold for masking telluric region (0.0-1.0)
    BALM_MASK_WID : float
      in units of angstrom
      Mask parameter for Balmer absorption. A region equal to
      BALM_MASK_WID is masked.
    debug : bool
      if True shows some dubugging plots

    Returns
    -------
    sensfunc
    """
    # Create copy of the arrays to avoid modification
    wave_obs = wave.copy()
    flux_obs = flux.copy()
    ivar_obs = ivar.copy()

    # preparing arrays
    if np.all(~np.isfinite(ivar_obs)):
        msgs.warn("NaN are present in the inverse variance")

    # Removing outliers

    # Calculate log of flux_obs setting a floor at TINY
    logflux_obs = 2.5 * np.log10(np.maximum(flux_obs, TINY))
    # Set a fix value for the variance of logflux
    logivar_obs = np.ones_like(logflux_obs) * (10.0 ** 2)

    # Calculate log of flux_std model setting a floor at TINY
    logflux_std = 2.5 * np.log10(np.maximum(flux_std, TINY))

    # Calculate ratio setting a floor at MAGFUNC_MIN and a ceiling at
    # MAGFUNC_MAX
    magfunc = logflux_std - logflux_obs
    magfunc = np.maximum(np.minimum(magfunc, MAGFUNC_MAX), MAGFUNC_MIN)
    magfunc_mask = (magfunc < 0.99 * MAGFUNC_MAX) & (magfunc > 0.99 * MAGFUNC_MIN)

    # Mask outliners
    # masktot=True means good pixel
    if inmask is None:
        masktot = (ivar_obs > 0.0) & np.isfinite(logflux_obs) & np.isfinite(ivar_obs) & \
                  np.isfinite(logflux_std) & magfunc_mask
    else:
        masktot = inmask & (ivar_obs > 0.0) & np.isfinite(logflux_obs) & np.isfinite(ivar_obs) & \
                  np.isfinite(logflux_std) & magfunc_mask
    logivar_obs[~masktot] = 0.

    ## Using telluric free region to derive a polynomial fitting and correct the masked region.
    msk_poly_sens = masktot.copy()
    tell_opt = np.any([((wave_obs >= 6270.00) & (wave_obs <= 6290.00)), # H2O
                   ((wave_obs >= 6850.00) & (wave_obs <= 6960.00)), #O2 telluric band
                   ((wave_obs >= 7580.00) & (wave_obs <= 7750.00)), #O2 telluric band
                   ((wave_obs >= 7160.00) & (wave_obs <= 7340.00)), #H2O
                   ((wave_obs >= 8110.00) & (wave_obs <= 8350.00))],axis=0) #H2O
    msk_poly_sens[tell_opt] = False

    ## Find telluric free region.
    if np.max(wave_obs)>9100.0:
        ## Read atmosphere transmission
        if watervp <1.5:
            skytrans_file = resource_filename('pypeit', '/data/skisim/'+'mktrans_zm_10_10.dat')
        elif (watervp>=1.5 and watervp<2.3):
            skytrans_file = resource_filename('pypeit', '/data/skisim/'+'mktrans_zm_16_10.dat')
        elif (watervp>=2.3 and watervp<4.0):
            skytrans_file = resource_filename('pypeit', '/data/skisim/' + 'mktrans_zm_30_10.dat')
        else:
            skytrans_file = resource_filename('pypeit', '/data/skisim/' + 'mktrans_zm_50_10.dat')
        skytrans = ascii.read(skytrans_file)
        wave_trans, trans = skytrans['wave']*10000.0, skytrans['trans']
        trans_use = (wave_trans>=np.min(wave_obs)-100.0) & (wave_trans<=np.max(wave_obs)+100.0)
        # This gives an approximate right resolution at the middle point.
        trans_convolved, px_sigma, px_bin = conv2res(wave_trans[trans_use], trans[trans_use], resolution,
                                                     central_wl='midpt', debug=False)
        trans_final = scipy.interpolate.interp1d(wave_trans[trans_use], trans_convolved,bounds_error=False,
                                                 fill_value='extrapolate')(wave_obs)
        tell_nir = (trans_final<trans_thresh) & (wave_obs>9100.0)
        msk_poly_sens[tell_nir] = False
    else:
        msgs.info('Your spectrum is bluer than 9100A, only optical telluric regions are masked.')

    if (((sum(msk_poly_sens) > 0.5 * len(msk_poly_sens)) & polycorrect) | (polysens)):
        # Polynomial fitting to derive a smooth sensfunc (i.e. without telluric)
        msk_poly, poly_coeff = utils.robust_polyfit_djs(wave_obs[msk_poly_sens], magfunc[msk_poly_sens], norder,\
                                                        function='polynomial',invvar=None, guesses=None, maxiter=maxiter, \
                                                        inmask=None, sigma=None, lower=lower, upper=upper, maxdev=None, \
                                                        maxrej=None, groupdim=None,groupsize=None,groupbadpix=False, \
                                                        grow=0, sticky=True, use_mad=True)
        magfunc_poly = utils.func_val(poly_coeff, wave_obs, 'polynomial')
        if polysens:
            magfunc = magfunc_poly.copy()
        else:
            ## Only correct Hydrogen Recombination lines in the telluric free region
            balmer_clean = np.zeros_like(wave_obs,dtype=bool)
            lines_hydrogen = np.array([836.4, 3969.6, 3890.1, 4102.8, 4102.8, 4341.6, 4862.7, 5407.0, 6564.6,\
                                       8224.8, 8239.2, 8203.6, 8440.3, 8469.6, 8504.8, 8547.7, 8600.8, 8667.4,\
                                       8752.9, 8865.2, 9017.4, 9229.0, 10049.4,10938.1,12818.1, 21655.0])
            for line_hydrogen in lines_hydrogen:
                ihydrogen = np.abs(wave_obs - line_hydrogen) <= BALM_MASK_WID
                balmer_clean[ihydrogen] = True
            msk_clean = ((balmer_clean) | (magfunc==MAGFUNC_MAX) | (magfunc==MAGFUNC_MIN)) & \
                        (magfunc_poly>MAGFUNC_MIN) & (magfunc_poly<MAGFUNC_MAX)
            magfunc[msk_clean] = magfunc_poly[msk_clean]
            msk_badpix = np.isfinite(ivar_obs)& (ivar_obs>0)
            magfunc[~msk_badpix] = magfunc_poly[~msk_badpix]
    else:
        magfunc_poly = magfunc.copy()
        msgs.warn('It seems your spectrum is well within the telluric region, no corrections will be made on masked regions.')

    # Calculate sensfunc
    sensfunc = 10.0 ** (0.4 * magfunc)

    if debug:
        plt.figure()
        magfunc_raw = logflux_std - logflux_obs
        plt.plot(wave_obs,magfunc_raw , 'k-',lw=3,label='Raw Magfunc')
        plt.plot(wave_obs[~msk_poly_sens], magfunc_raw[~msk_poly_sens], 'r+',label='Masked Magfunc')
        plt.plot(wave_obs, magfunc,'b-',label='Final Magfunc')
        plt.legend(fancybox=True, shadow=True)
        #plt.ylim([0.,1.2*np.max(magfunc)])
        plt.show()
        plt.close()

    return sensfunc

def extinction_correction(wave, airmass, extinct):
    """
    Derive extinction correction
    Based on algorithm in LowRedux (long_extinct)

    Parameters
    ----------
    wave : ndarray
      Wavelengths for interpolation. Should be sorted
      Assumes Angstroms
    airmass : float
      Airmass
    extinct : Table
      Table of extinction values

    Returns
    -------
    flux_corr : ndarray
      Flux corrections at the input wavelengths
    """
    # Checks
    if airmass < 1.:
        msgs.error("Bad airmass value in extinction_correction")
    # Interpolate
    f_mag_ext = scipy.interpolate.interp1d(extinct['wave'],
                                           extinct['mag_ext'], bounds_error=False, fill_value=0.)
    mag_ext = f_mag_ext(wave)#.to('AA').value)

    # Deal with outside wavelengths
    gdv = np.where(mag_ext > 0.)[0]
    if len(gdv) == 0:
        msgs.error(
            "None of the input wavelengths are in the extinction correction range. Presumably something was wrong.")
    if gdv[0] != 0:  # Low wavelengths
        mag_ext[0:gdv[0]] = mag_ext[gdv[0]]
        msgs.warn("Extrapolating at low wavelengths using last valid value")
    if gdv[-1] != (mag_ext.size - 1):  # High wavelengths
        mag_ext[gdv[-1] + 1:] = mag_ext[gdv[-1]]
        msgs.warn("Extrapolating at high wavelengths using last valid value")
    # Evaluate
    flux_corr = 10.0 ** (0.4 * mag_ext * airmass)
    # Return
    return flux_corr


def find_standard_file(ra, dec, toler=20.*units.arcmin, check=False):
    """
    Find a match for the input file to one of the archived
    standard star files (hopefully).  Priority is by order of search.

    Args:
        ra (str):
            Object right-ascension in hh:mm:ss string format (e.g.,
            '05:06:36.6').
        dec (str):
            Object declination in dd:mm:ss string format (e.g.,
            52:52:01.0')
        toler (:class:`astropy.units.quantity.Quantity`, optional):
            Tolerance on matching archived standards to input.  Expected
            to be in arcmin.
        check (:obj:`bool`, optional):
            If True, the routine will only check to see if a standard
            star exists within the input ra, dec, and toler range.

    Returns:
        dict, bool: If check is True, return True or False depending on
        if the object is matched to a library standard star.  If check
        is False and no match is found, return None.  Otherwise, return
        a dictionary with the matching standard star with the following
        meta data::
            - 'file': str -- Filename
            - 'fmt': int -- Format flag 1=Calspec style FITS binary
              table
            - 'name': str -- Star name
            - 'ra': str -- RA(J2000)
            - 'dec': str -- DEC(J2000)
    """
    # Priority
    std_sets = [load_calspec]
    std_file_fmt = [1]  # 1=Calspec style FITS binary table

    # SkyCoord
    obj_coord = coordinates.SkyCoord(ra, dec, unit=(units.hourangle, units.deg))
    # Loop on standard sets
    closest = dict(sep=999 * units.deg)
    for qq, sset in enumerate(std_sets):
        # Stars
        path, star_tbl = sset()
        star_coords = coordinates.SkyCoord(star_tbl['RA_2000'], star_tbl['DEC_2000'],
                                           unit=(units.hourangle, units.deg))
        # Match
        idx, d2d, d3d = coordinates.match_coordinates_sky(obj_coord, star_coords, nthneighbor=1)
        if d2d < toler:
            if check:
                return True
            else:
                # Generate a dict
                _idx = int(idx)
                #TODO: os.path.join here?
                std_dict = dict(cal_file=path+star_tbl[_idx]['File'],
                                name=star_tbl[_idx]['Name'], fmt=std_file_fmt[qq],
                                std_ra=star_tbl[_idx]['RA_2000'],
                                std_dec=star_tbl[_idx]['DEC_2000'])
                # Return
                msgs.info("Using standard star {:s}".format(std_dict['name']))
                return std_dict
        else:
            # Save closest found so far
            imind2d = np.argmin(d2d)
            mind2d = d2d[imind2d]
            if mind2d < closest['sep']:
                closest['sep'] = mind2d
                closest.update(dict(name=star_tbl[int(idx)]['Name'],
                                    ra=star_tbl[int(idx)]['RA_2000'],
                                    dec=star_tbl[int(idx)]['DEC_2000']))

    # Standard star not found
    if check:
        return False

    msgs.warn("No standard star was found within a tolerance of {:g}".format(toler))
    msgs.info("Closest standard was {:s} at separation {:g}".format(closest['name'],
                                                                    closest['sep'].to('arcmin')))
    msgs.warn("Flux calibration will not be performed")
    return None


def load_calspec():
    """
    Load the list of calspec standards

    Parameters
    ----------

    Returns
    -------
    calspec_path : str
      Path from pypeitdir to calspec standard star files
    calspec_stds : Table
      astropy Table of the calspec standard stars (file, Name, RA, DEC)
    """
    # Read
    calspec_path = '/data/standards/calspec/'
    calspec_file = resource_filename('pypeit', calspec_path + 'calspec_info.txt')
    calspec_stds = Table.read(calspec_file, comment='#', format='ascii')
    # Return
    return calspec_path, calspec_stds


def load_extinction_data(longitude, latitude, toler=5. * units.deg):
    """
    Find the best extinction file to use, based on longitude and latitude
    Loads it and returns a Table

    Parameters
    ----------
    toler : Angle, optional
      Tolerance for matching detector to site (5 deg)

    Returns
    -------
    ext_file : Table
      astropy Table containing the 'wavelength', 'extinct' data for AM=1.
    """
    # Mosaic coord
    mosaic_coord = coordinates.SkyCoord(longitude, latitude, frame='gcrs', unit=units.deg)
    # Read list
    extinct_path = resource_filename('pypeit', '/data/extinction/')
    extinct_summ = extinct_path + 'README'
    extinct_files = Table.read(extinct_summ, comment='#', format='ascii')
    # Coords
    ext_coord = coordinates.SkyCoord(extinct_files['Lon'], extinct_files['Lat'], frame='gcrs',
                                     unit=units.deg)
    # Match
    idx, d2d, d3d = coordinates.match_coordinates_sky(mosaic_coord, ext_coord, nthneighbor=1)
    if d2d < toler:
        extinct_file = extinct_files[int(idx)]['File']
        msgs.info("Using {:s} for extinction corrections.".format(extinct_file))
    else:
        msgs.warn("No file found for extinction corrections.  Applying none")
        msgs.warn("You should generate a site-specific file")
        return None
    # Read
    extinct = Table.read(extinct_path + extinct_file, comment='#', format='ascii',
                         names=('iwave', 'mag_ext'))
    wave = Column(np.array(extinct['iwave']) * units.AA, name='wave')
    extinct.add_column(wave)
    # Return
    return extinct[['wave', 'mag_ext']]


def load_standard_file(std_dict):
    """Load standard star data

    Parameters
    ----------
    std_dict : dict
      Info on standard star indcluding filename in 'file'
      May be compressed

    Returns
    -------
    std_wave : Quantity array
      Wavelengths of standard star array
    std_flux : Quantity array
      Flux of standard star
    """
    root = resource_filename('pypeit', std_dict['cal_file'] + '*')
    fil = glob.glob(root)
    if len(fil) == 0:
        msgs.error("No standard star file: {:s}".format(fil))
    else:
        fil = fil[0]
        msgs.info("Loading standard star file: {:s}".format(fil))
        msgs.info("Fluxes are flambda, normalized to 1e-17")

    if std_dict['fmt'] == 1:
        std_spec = fits.open(fil)[1].data
        # Load
        std_dict['wave'] = std_spec['WAVELENGTH'] * units.AA
        std_dict['flux'] = 1e17 * std_spec['FLUX'] * units.erg / units.s / units.cm ** 2 / units.AA
    else:
        msgs.error("Bad Standard Star Format")
    return


def find_standard(specobj_list):
    """
    Take the median boxcar and then the max object as the standard

    Parameters
    ----------
    specobj_list : list

    Returns
    -------
    mxix : int
      Index of the standard star

    """
    # Repackage as necessary (some backwards compatability)
    # Do it
    medfx = []
    for indx, spobj in enumerate(specobj_list):
        if spobj is None:
            medfx.append(0.)
        else:
            medfx.append(np.median(spobj.boxcar['COUNTS']))
    try:
        mxix = np.argmax(np.array(medfx))
    except:
        debugger.set_trace()
    msgs.info("Putative standard star {} has a median boxcar count of {}".format(specobj_list[mxix],
                                                                                 np.max(medfx)))
    # Return
    return mxix


def telluric_params(sptype):
    """Compute physical parameters for a given stellar type.
    This is used by telluric_sed(V, sptype) to create the model spectrum.

    Parameters:
    ----------
    sptype: str
      Spectral type of telluric star

    Returns:
    ----------
    tell_param: dict
      Star parameters
    """

    # log(g) of the Sun
    logg_sol = np.log10(6.67259e-8) + np.log10(1.989e33) - 2.0 * np.log10(6.96e10)

    # Load Schmidt-Kaler (1982) table
    sk82_file = resource_filename('pypeit', 'data/standards/kurucz93/schmidt-kaler_table.txt')
    sk82_tab = ascii.read(sk82_file, names=('Sp', 'logTeff', 'Teff', '(B-V)_0', 'M_V', 'B.C.', 'M_bol', 'L/L_sol'))

    # Match input type
    mti = np.where(sptype == sk82_tab['Sp'])[0]
    if len(mti) != 1:
        raise ValueError('Not ready to interpolate yet.')

    # Calculate final quantities
    # Relation between radius, temp, and bolometric luminosity
    logR = 0.2 * (42.26 - sk82_tab['M_bol'][mti[0]] - 10.0 * sk82_tab['logTeff'][mti[0]])

    # Mass-bolometric luminosity relation from schimdt-kaler p28 valid for M_bol < 7.5
    logM = 0.46 - 0.10 * sk82_tab['M_bol'][mti[0]]
    logg = logM - 2.0 * logR + logg_sol
    M_V = sk82_tab['M_V'][mti[0]]
    tell_param = dict(logR=logR, logM=logM, logg=logg, M_V=M_V,
                      T=sk82_tab['Teff'][mti[0]])

    # Return
    return tell_param


def telluric_sed(V, sptype):
    """Parse Kurucz SED given T and g
    Also convert absolute/apparent magnitudes

    Parameters:
    ----------
    V: float
      Apparent magnitude of the telluric star
    sptype: str
      Spectral type of the telluric star

    Returns:
    ----------
    loglam: ndarray
      log wavelengths
    flux: ndarray
      SED f_lambda (cgs units, I think, probably per Ang)
    """

    # Grab telluric star parameters
    tell_param = telluric_params(sptype)

    # Flux factor (absolute/apparent V mag)

    # Define constants
    parsec = constants.pc.cgs  # 3.086e18
    R_sol = constants.R_sun.cgs  # 6.96e10

    # Distance modulus
    logd = 0.2 * (V - tell_param['M_V']) + 1.0
    D = parsec * 10. ** logd
    R = R_sol * 10. ** tell_param['logR']

    # Factor converts the kurucz surface flux densities to flux observed on Earth
    flux_factor = (R / D.value) ** 2

    # Grab closest T in Kurucz SEDs
    T1 = 3000. + np.arange(28) * 250
    T2 = 10000. + np.arange(6) * 500
    T3 = 13000. + np.arange(22) * 1000
    T4 = 35000. + np.arange(7) * 2500
    Tk = np.concatenate([T1, T2, T3, T4])
    indT = np.argmin(np.abs(Tk - tell_param['T']))

    # Grab closest g in Kurucz SEDs
    loggk = np.arange(11) * 0.5
    indg = np.argmin(np.abs(loggk - tell_param['logg']))

    # Grab Kurucz filename
    std_file = resource_filename('pypeit', '/data/standards/kurucz93/kp00/kp00_{:d}.fits.gz'.format(int(Tk[indT])))
    std = Table.read(std_file)

    # Grab specific spectrum
    loglam = np.array(np.log10(std['WAVELENGTH']))
    gdict = {0: 'g00', 1: 'g05', 2: 'g10', 3: 'g15', 4: 'g20',
             5: 'g25', 6: 'g30', 7: 'g35', 8: 'g40', 9: 'g45',
             10: 'g50'}
    flux = std[gdict[indg]]

    # Generate the standard star dict
    std_dict = dict(stellar_type=sptype, Vmag=V)

    # Return
    return loglam, flux.data * flux_factor, std_dict



## the following massive function is deprecated
def generate_sensfunc_old(wave, counts, counts_ivar, airmass, exptime, spectrograph, telluric=False, star_type=None,
                      star_mag=None, ra=None, dec=None, std_file = None, BALM_MASK_WID=5., norder=4, nresln=None,debug=False):
    """ Function to generate the sensitivity function.
    This can work in different regimes:
    - If telluric=False and RA=None and Dec=None
      the code creates a sintetic standard star spectrum using the Kurucz models,
      and from this it generates a sens func using nresln=20.0 and masking out
      telluric regions.
    - If telluric=False and RA and Dec are assigned
      the standard star spectrum is extracted from the archive, and a sens func
      is generated using nresln=20.0 and masking out telluric regions.
    - If telluric=True
      the code creates a sintetic standard star spectrum using the Kurucz models,
      the sens func is created setting nresln=1.5 it contains the correction for
      telluric lines.

    Parameters:
    ----------
    wave : array
      Wavelength of the star [no longer with units]
    counts : array
      Flux (in counts) of the star
    counts_ivar : array
      Inverse variance of the star
    airmass : float
      Airmass
    exptime : float
      Exposure time in seconds
    spectrograph : dict
      Instrument specific dict
      Used for extinction correction
    telluric : bool
      if True performs a telluric correction
    star_type : str
      Spectral type of the telluric star (used if telluric=True)
    star_mag : float
      Apparent magnitude of telluric star (used if telluric=True)
    RA : float
      deg, RA of the telluric star
      if assigned, the standard star spectrum will be extracted from
      the archive
    DEC : float
      deg, DEC of the telluric star
      if assigned, the standard star spectrum will be extracted from
      the archive
    BALM_MASK_WID : float
      Mask parameter for Balmer absorption. A region equal to
      BALM_MASK_WID*resln is masked wher resln is the estimate
      for the spectral resolution.
    nresln : float
      Number of resolution elements for break-point placement.
      If assigned, overwrites the settings imposed by the code.
    norder: int
      Order number of polynomial fit.

    Returns:
    -------
    sens_dict : dict
      sensitivity function described by a dict
    """

    # Create copy of the arrays to avoid modification and convert to
    # electrons / s
    wave_star = wave.copy()
    flux_star = counts.copy() / exptime
    ivar_star = counts_ivar.copy() * exptime ** 2

    # Units
    if not isinstance(wave_star, units.Quantity):
        wave_star = wave_star * units.AA

    # ToDo
    # This should be changed. At the moment the extinction correction procedure
    # requires the spectra to be in the optical. For the NIR is probably enough
    # to extend the tables to longer wavelength setting the extinction to 0.0mag.
    msgs.warn("Extinction correction applyed only if the spectra covers <10000Ang.")
    # Apply Extinction if optical bands
    if np.max(wave_star) < 10000. * units.AA:
        msgs.info("Applying extinction correction")
        extinct = load_extinction_data(spectrograph.telescope['longitude'],
                                       spectrograph.telescope['latitude'])
        ext_corr = extinction_correction(wave_star, airmass, extinct)
        # Correct for extinction
        flux_star = flux_star * ext_corr
        ivar_star = ivar_star / ext_corr ** 2
    else:
        msgs.info("Extinction correction not applied")

    # Create star model
    if (ra is not None) and (dec is not None) and (star_mag is None) and (star_type is None):
        # Pull star spectral model from archive
        msgs.info("Get standard model")
        # Grab closest standard within a tolerance
        std_dict = find_standard_file(ra, dec)
        if std_dict is not None:
            # Load standard
            load_standard_file(std_dict)
            # Interpolate onto observed wavelengths
            std_xspec = XSpectrum1D.from_tuple((std_dict['wave'], std_dict['flux']))
            xspec = std_xspec.rebin(wave_star)  # Conserves flambda
            flux_true = xspec.flux.value
        else:
            msgs.error('No spectrum found in our database for your standard star. Please use another standard star \
                       or consider add it into out database.')
    elif (star_mag is not None) and (star_type is not None):
        # Create star spectral model
        msgs.info("Creating standard model")
        # Create star model
        star_loglam, star_flux, std_dict = telluric_sed(star_mag, star_type)
        star_lam = 10 ** star_loglam
        # Generate a dict matching the output of find_standard_file
        std_dict = dict(cal_file='KuruczTelluricModel', name=star_type, fmt=1,
                        std_ra=None, std_dec=None)
        std_dict['wave'] = star_lam * units.AA
        std_dict['flux'] = 1e17 * star_flux * units.erg / units.s / units.cm ** 2 / units.AA
        # ToDO If the Kuruck model is used, rebin create weird features
        # I using scipy interpolate to avoid this
        flux_true = scipy.interpolate.interp1d(std_dict['wave'], std_dict['flux'],
                                               bounds_error=False,
                                               fill_value='extrapolate')(wave_star)
    else:
        debugger.set_trace()
        msgs.error('Insufficient information provided for fluxing. '
                   'Either the coordinates of the standard or a stellar type and magnitude are needed.')


    if np.min(flux_true) <= 0.:
        msgs.warn('Your spectrum extends beyond calibrated standard star, extrapolating the spectra with polynomial.')
        # ToDo: should we extrapolate it using graybody model?
        mask_model = flux_true<=0
        msk_poly, poly_coeff = utils.robust_polyfit_djs(std_dict['wave'].value, std_dict['flux'].value,8,function='polynomial',
                                                    invvar=None, guesses=None, maxiter=50, inmask=None, sigma=None, \
                                                    lower=3.0, upper=3.0, maxdev=None, maxrej=3, groupdim=None,
                                                    groupsize=None,groupbadpix=False, grow=0, sticky=True, use_mad=True)
        star_poly = utils.func_val(poly_coeff, wave_star.value, 'polynomial')
        #flux_true[mask_model] = star_poly[mask_model]
        flux_true = star_poly.copy()
        if debug:
            plt.plot(std_dict['wave'], std_dict['flux'],'bo',label='Raw Star Model')
            plt.plot(std_dict['wave'],  utils.func_val(poly_coeff, std_dict['wave'].value, 'polynomial'), 'k-',label='robust_poly_fit')
            plt.plot(wave_star,flux_true,'r-',label='Your Final Star Model used for sensfunc')
            plt.show()

    # Set nresln
    if nresln is None:
        if telluric:
            nresln = 1.5
            msgs.info("Set nresln to 1.5")
        else:
            nresln = 20.0
            msgs.info("Set nresln to 20.0")

    # ToDo
    # Compute an effective resolution for the standard. This could be improved
    # to setup an array of breakpoints based on the resolution. At the
    # moment we are using only one number
    msgs.work("Should pull resolution from arc line analysis")
    msgs.work("At the moment the resolution is taken as the PixelScale")
    msgs.work("This needs to be changed!")
    std_pix = np.median(np.abs(wave_star - np.roll(wave_star, 1)))
    std_res = std_pix
    resln = std_res
    if (nresln * std_res) < std_pix:
        msgs.warn("Bspline breakpoints spacing shoud be larger than 1pixel")
        msgs.warn("Changing input nresln to fix this")
        nresln = std_res / std_pix

    # Mask bad pixels, edges, and Balmer, Paschen, Brackett, and Pfund lines
    # Mask (True = good pixels)
    msgs.info("Masking spectral regions:")
    msk_star = np.ones_like(flux_star).astype(bool)

    # Mask bad pixels
    msgs.info(" Masking bad pixels")
    msk_star[ivar_star <= 0.] = False
    msk_star[flux_star <= 0.] = False

    # Mask edges
    msgs.info(" Masking edges")
    msk_star[:1] = False
    msk_star[-1:] = False

    # Mask Balmer
    msgs.info(" Masking Balmer")
    lines_balm = np.array([3836.4, 3969.6, 3890.1, 4102.8, 4102.8, 4341.6, 4862.7, 5407.0,
                           6564.6, 8224.8, 8239.2]) * units.AA
    for line_balm in lines_balm:
        ibalm = np.abs(wave_star - line_balm) <= BALM_MASK_WID * resln
        msk_star[ibalm] = False

    # Mask Paschen
    msgs.info(" Masking Paschen")
    # air wavelengths from:
    # https://www.subarutelescope.org/Science/Resources/lines/hi.html
    lines_pasc = np.array([8203.6, 9229.0, 9546.0, 10049.4, 10938.1,
                           12818.1, 18751.0]) * units.AA
    for line_pasc in lines_pasc:
        ipasc = np.abs(wave_star - line_pasc) <= BALM_MASK_WID * resln
        msk_star[ipasc] = False

    # Mask Brackett
    msgs.info(" Masking Brackett")
    # air wavelengths from:
    # https://www.subarutelescope.org/Science/Resources/lines/hi.html
    lines_brac = np.array([14584.0, 18174.0, 19446.0, 21655.0,
                           26252.0, 40512.0]) * units.AA
    for line_brac in lines_brac:
        ibrac = np.abs(wave_star - line_brac) <= BALM_MASK_WID * resln
        msk_star[ibrac] = False

    # Mask Pfund
    msgs.info(" Masking Pfund")
    # air wavelengths from:
    # https://www.subarutelescope.org/Science/Resources/lines/hi.html
    lines_pfund = np.array([22788.0, 32961.0, 37395.0, 46525.0,
                            74578.0]) * units.AA
    for line_pfund in lines_pfund:
        ipfund = np.abs(wave_star - line_pfund) <= BALM_MASK_WID * resln
        msk_star[ipfund] = False

    # Mask Atm. cutoff
    msgs.info(" Masking Below the atmospheric cutoff")
    atms_cutoff = wave_star <= 3000.0 * units.AA
    msk_star[atms_cutoff] = False

    #if ~telluric: #Feige:  This is a bug
    if not telluric:
        # Mask telluric absorption
        msgs.info("Masking Telluric")
        tell = np.any([((wave_star >= 7580.00 * units.AA) & (wave_star <= 7750.00 * units.AA)),
                       ((wave_star >= 7160.00 * units.AA) & (wave_star <= 7340.00 * units.AA)),
                       ((wave_star >= 6860.00 * units.AA) & (wave_star <= 6930.00 * units.AA)),
                       ((wave_star >= 9310.00 * units.AA) & (wave_star <= 9665.00 * units.AA)),
                       ((wave_star >= 11120.0 * units.AA) & (wave_star <= 11615.0 * units.AA)),
                       ((wave_star >= 12610.0 * units.AA) & (wave_star <= 12720.0 * units.AA)),
                       ((wave_star >= 13160.0 * units.AA) & (wave_star <= 15065.0 * units.AA)),
                       ((wave_star >= 15700.0 * units.AA) & (wave_star <= 15770.0 * units.AA)),
                       ((wave_star >= 16000.0 * units.AA) & (wave_star <= 16100.0 * units.AA)),
                       ((wave_star >= 16420.0 * units.AA) & (wave_star <= 16580.0 * units.AA)),
                       ((wave_star >= 17310.0 * units.AA) & (wave_star <= 20775.0 * units.AA)),
                       (wave_star >= 22680.0 * units.AA)], axis=0)
        msk_star[tell] = False

    # Apply mask
    ivar_star[~msk_star] = 0.0

    # Fit in magnitudes
    kwargs_bspline = {'bkspace': resln.value * nresln}
    kwargs_reject = {'maxrej': 5}
    sensfunc, sensfit = bspline_magfit(wave_star.value, flux_star, ivar_star, flux_true, inmask=msk_star,
                              kwargs_bspline=kwargs_bspline, kwargs_reject=kwargs_reject,debug=debug)

    #Cleaning sensfunc
    ## ToDo: currently I'm fitting the sensfunc in the masked region with a polynomial, should we change the algorithm to
    ##   fit polynomial first and then bsline the poly-subtracted flux ???
    ## keep tell free region for poly fit. tell2 is different from tell since tell2 include more small trunk of telluric free
    ## regions. tell2 might be not suitable for the bspline fitting. We need to select a more robust telluric region for both purpose.
    tell2 = np.any([((wave_star >= 7580.00 * units.AA) & (wave_star <= 7750.00 * units.AA)),
                   ((wave_star >= 7160.00 * units.AA) & (wave_star <= 7340.00 * units.AA)),
                   ((wave_star >= 6860.00 * units.AA) & (wave_star <= 6930.00 * units.AA)),
                   ((wave_star >= 9310.00 * units.AA) & (wave_star <= 9665.00 * units.AA)),
                   ((wave_star >= 11120.0 * units.AA) & (wave_star <= 11545.0 * units.AA)),
                   ((wave_star >= 12610.0 * units.AA) & (wave_star <= 12720.0 * units.AA)),
                   ((wave_star >= 13400.0 * units.AA) & (wave_star <= 14830.0 * units.AA)),
                   ((wave_star >= 15700.0 * units.AA) & (wave_star <= 15770.0 * units.AA)),
                   ((wave_star >= 16000.0 * units.AA) & (wave_star <= 16100.0 * units.AA)),
                   ((wave_star >= 16420.0 * units.AA) & (wave_star <= 16580.0 * units.AA)),
                   ((wave_star >= 17630.0 * units.AA) & (wave_star <= 19690.0 * units.AA)),
                   ((wave_star >= 19790.0 * units.AA) & (wave_star <= 19810.0 * units.AA)),
                   ((wave_star >= 19950.0 * units.AA) & (wave_star <= 20310.0 * units.AA)),
                   ((wave_star >= 20450.0 * units.AA) & (wave_star <= 20920.0 * units.AA)),
                   ((wave_star >= 24000.0 * units.AA) & (wave_star <= 24280.0 * units.AA)),
                   ((wave_star >= 24320.0 * units.AA) & (wave_star <= 24375.0 * units.AA)),
                   (wave_star >= 24450.0 * units.AA)], axis=0)
    msk_all = msk_star.copy() # mask for polynomial fitting
    msk_sens = msk_star.copy() # mask for sensfunc
    med, mad = utils.robust_meanstd(sensfunc)

    msk_crazy = (sensfunc<=0) | (sensfunc>1e3*med)
    msk_all[tell2] = False
    msk_all[msk_crazy] = False
    msk_sens[msk_crazy] = False

    if (len(wave_star.value[msk_all]) < norder+1) or (len(wave_star.value[msk_all]) < 0.1*len(wave_star.value)):
        msgs.warn('It seems this order/spectrum well within the telluric region. No polynomial fit will be performed.')
    else:
        #polyfit the sensfunc
        msk_poly, poly_coeff = utils.robust_polyfit_djs(wave_star.value[msk_all],np.log10(sensfunc[msk_all]), norder, function='polynomial',
                                               invvar=None,guesses = None, maxiter = 50, inmask = None, sigma = None,\
                                               lower = 3.0, upper = 3.0,maxdev=None,maxrej=3,groupdim=None,groupsize=None,\
                                               groupbadpix=False, grow=0,sticky=True,use_mad=True)
        sensfunc_poly = 10**(utils.func_val(poly_coeff, wave_star.value, 'polynomial'))
        sensfunc[~msk_sens] =  sensfunc_poly[~msk_sens]
        if debug:
            plt.rcdefaults()
            plt.rcParams['font.family'] = 'times new roman'
            plt.plot(wave_star.value[~msk_sens], sensfunc[~msk_sens], 'bo')
            plt.plot(wave_star.value, sensfunc_poly, 'r-',label='Polyfit')
            plt.plot(wave_star.value, sensfunc, 'k-',label='bspline fitting')
            plt.ylim(0.0, 100.0)
            plt.legend()
            plt.xlabel('Wavelength [ang]')
            plt.ylabel('Sensfunc')
            plt.show()
            plt.close()

            plt.figure(figsize=(10, 6))
            plt.clf()
            plt.plot(wave_star.value,flux_star*sensfunc, label='Calibrated Spectrum')
            plt.plot(wave_star.value,flux_true, label='Model')
            plt.plot(wave_star.value,np.sqrt(1/ivar_star))
            plt.legend()
            plt.xlabel('Wavelength [ang]')
            plt.ylabel('Flux [erg/s/cm2/Ang.]')
            plt.ylim(0,np.median(flux_true)*2.5)
            plt.title('Final corrected spectrum')
            plt.show()
            plt.close()


    # JFH Left off here.
    # Creating the dict
    #msgs.work("Is min, max and wave_min, wave_max a duplicate?")
    #sens_dict = dict(wave=wave_sens, sensfunc=sensfunc, min=None, max=None, std=std_dict)

    # Add in wavemin,wavemax
    sens_dict = {}
    sens_dict['wave'] = wave_star
    sens_dict['sensfunc'] = sensfunc
    sens_dict['wave_min'] = np.min(wave_star)
    sens_dict['wave_max'] = np.max(wave_star)
    sens_dict['exptime']= exptime
    sens_dict['airmass']= airmass
    sens_dict['std_file']= std_file
    # Get other keys from standard dict
    sens_dict['std_ra'] = std_dict['std_ra']
    sens_dict['std_dec'] = std_dict['std_dec']
    sens_dict['std_name'] = std_dict['name']
    sens_dict['cal_file'] = std_dict['cal_file']
    sens_dict['flux_true'] = flux_true
    #sens_dict['std_dict'] = std_dict
    #sens_dict['msk_star'] = msk_star
    #sens_dict['mag_set'] = mag_set

    return sens_dict


## bspline_magfit is deprecated at this moment.
def bspline_magfit(wave, flux, ivar, flux_std, inmask=None, maxiter=35, upper=2, lower=2,
                   kwargs_bspline={}, kwargs_reject={}, debug=False, show_QA=False):
    """
    Perform a bspline fit to the flux ratio of standard to
    observed counts. Used to generate a sensitivity function.

    Parameters
    ----------
    wave : ndarray
      wavelength as observed
    flux : ndarray
      counts/s as observed
    ivar : ndarray
      inverse variance
    flux_std : Quantity array
      standard star true flux (erg/s/cm^2/A)
    inmask : ndarray
      bspline mask
    maxiter : integer
      maximum number of iterations for bspline_iterfit
    upper : integer
      number of sigma for rejection in bspline_iterfit
    lower : integer
      number of sigma for rejection in bspline_iterfit
    kwargs_bspline : dict, optional
      keywords for bspline_iterfit
    kwargs_reject : dict, optional
      keywords for bspline_iterfit
    debug : bool
      if True shows some dubugging plots

    Returns
    -------
    bset_log1
    """
    # Create copy of the arrays to avoid modification
    wave_obs = wave.copy()
    flux_obs = flux.copy()
    ivar_obs = ivar.copy()

    # preparing arrays to run in bspline_iterfit

    if np.all(~np.isfinite(ivar_obs)):
        msgs.warn("NaN are present in the inverse variance")

    # Preparing arrays to run in bspline_iterfit

    if np.all(~np.isfinite(ivar_obs)):
        msgs.warn("NaN are present in the inverse variance")

    # Removing outliers

    # Calculate log of flux_obs setting a floor at TINY
    logflux_obs = 2.5 * np.log10(np.maximum(flux_obs, TINY))
    # Set a fix value for the variance of logflux
    logivar_obs = np.ones_like(logflux_obs) * (10.0 ** 2)

    # Calculate log of flux_std model setting a floor at TINY
    logflux_std = 2.5 * np.log10(np.maximum(flux_std, TINY))

    # Calculate ratio setting a floor at MAGFUNC_MIN and a ceiling at
    # MAGFUNC_MAX
    magfunc = logflux_std - logflux_obs
    magfunc = np.maximum(np.minimum(magfunc, MAGFUNC_MAX), MAGFUNC_MIN)
    magfunc_mask = (magfunc < 0.99 * MAGFUNC_MAX) & (magfunc > 0.99 * MAGFUNC_MIN)

    # Mask outliners
    # masktot=True means good pixel
    if inmask is None:
        masktot = (ivar_obs > 0.0) & np.isfinite(logflux_obs) & np.isfinite(ivar_obs) & \
                  np.isfinite(logflux_std) & magfunc_mask
    else:
        masktot = inmask & (ivar_obs > 0.0) & np.isfinite(logflux_obs) & np.isfinite(ivar_obs) & \
                  np.isfinite(logflux_std) & magfunc_mask
    logivar_obs[~masktot] = 0.

    # Calculate sensfunc
    sensfunc = 10.0 ** (0.4 * magfunc)

    msgs.info("Initialize bspline for flux calibration")

    init_bspline = pydl.bspline(wave_obs, bkspace=kwargs_bspline['bkspace'])
    fullbkpt = init_bspline.breakpoints

    # TESTING turning off masking for now
    # remove masked regions from breakpoints
    msk_obs = np.ones_like(wave_obs).astype(bool)
    msk_obs[~masktot] = False
    msk_bkpt = scipy.interpolate.interp1d(wave_obs, msk_obs, kind='nearest', fill_value='extrapolate')(fullbkpt)
    init_breakpoints = fullbkpt[msk_bkpt > 0.999]

    # init_breakpoints = fullbkpt

    #  First round of the fit:
    msgs.info("Bspline fit: step 1")
    bset1, bmask = pydl.iterfit(wave_obs, magfunc, invvar=logivar_obs, inmask=masktot, upper=upper, lower=lower,
                                fullbkpt=init_breakpoints, maxiter=maxiter, kwargs_bspline=kwargs_bspline,
                                kwargs_reject=kwargs_reject)
    logfit1, _ = bset1.value(wave_obs)
    logfit_bkpt, _ = bset1.value(init_breakpoints)

    if debug:
        # Check for calibration
        plt.figure(1)
        plt.plot(wave_obs, magfunc, drawstyle='steps-mid', color='black', label='magfunc')
        plt.plot(wave_obs, logfit1, color='cornflowerblue', label='logfit1')
        plt.plot(wave_obs[~masktot], magfunc[~masktot], '+', color='red', markersize=5.0, label='masked magfunc')
        plt.plot(wave_obs[~masktot], logfit1[~masktot], '+', color='red', markersize=5.0, label='masked logfit1')
        plt.plot(init_breakpoints, logfit_bkpt, '.', color='green', markersize=4.0, label='breakpoints')
        plt.plot(init_breakpoints, np.interp(init_breakpoints, wave_obs, magfunc), '.', color='green', markersize=4.0,
                 label='breakpoints')
        plt.plot(wave_obs, 1.0 / np.sqrt(logivar_obs), color='orange', label='sigma')
        plt.legend()
        plt.xlabel('Wavelength [ang]')
        plt.ylim(0.0, 1.2 * MAGFUNC_MAX)
        plt.title('1st Bspline fit')
        plt.show()

    modelfit1 = np.power(10.0, 0.4 * np.maximum(np.minimum(logfit1, MAGFUNC_MAX), MAGFUNC_MIN))
    residual = sensfunc / (modelfit1 + (modelfit1 == 0)) - 1.
    # new_mask = masktot & (sensfunc > 0)

    # residual_ivar = (modelfit1 * flux_obs / (sensfunc + (sensfunc == 0.0))) ** 2 * ivar_obs
    residual_ivar = np.ones_like(residual) / (0.1 ** 2)
    residual_ivar = residual_ivar * masktot

    (mean, med, stddev) = sigma_clipped_stats(residual[masktot], sigma_lower=3.0, sigma_upper=3.0)

    if np.median(stddev > 0.01):
        #  Second round of the fit:
        msgs.info("Bspline fit: step 2")
        #  Now do one more fit to the ratio of data/model - 1.
        bset_residual, bmask2 = pydl.iterfit(wave_obs, residual, invvar=residual_ivar, inmask=masktot, upper=upper,
                                             lower=lower, maxiter=maxiter, fullbkpt=bset1.breakpoints,
                                             kwargs_bspline=kwargs_bspline, kwargs_reject=kwargs_reject)
        bset_log1 = bset1.copy()
        bset_log1.coeff = bset_log1.coeff + bset_residual.coeff
        if debug:
            # Check for calibration
            resid_fit, _ = bset_residual.value(wave_obs)
            logfit2, _ = bset_log1.value(wave_obs)
            logfit2_bkpt, _ = bset_log1.value(bset1.breakpoints)
            plt.figure(1)
            plt.plot(wave_obs, residual, drawstyle='steps-mid', color='black', label='residual')
            plt.plot(wave_obs, resid_fit, color='cornflowerblue', label='resid_fit')
            plt.plot(wave_obs[~masktot], residual[~masktot], '+', color='red', markersize=5.0, label='masked residual')
            plt.plot(wave_obs[~masktot], resid_fit[~masktot], '+', color='red', markersize=5.0, label='masked resid_fit')
            plt.plot(init_breakpoints, logfit2_bkpt, '.', color='green', markersize=4.0, label='breakpoints')
            plt.plot(wave_obs, 1.0 / np.sqrt(residual_ivar), color='orange', label='sigma')
            plt.legend()
            plt.xlabel('Wavelength [ang]')
            plt.ylim(-0.1, 0.1)
            plt.title('2nd Bspline fit')
            plt.show()
    else:
        bset_log1 = bset1.copy()

    # ToDo JFH I think we should move towards writing this out as a vector in a fits table
    # rather than the b-spline.

    # Create sensitivity function
    newlogfit, _ = bset_log1.value(wave_obs)
    sensfit = np.power(10.0, 0.4 * np.maximum(np.minimum(newlogfit, MAGFUNC_MAX), MAGFUNC_MIN))
    sensfit[~magfunc_mask] = 0.0

    if debug:

        # Check for calibration
        plt.figure(1)
        plt.plot(wave_obs, sensfunc, drawstyle='steps-mid', color='black', label='sensfunc')
        plt.plot(wave_obs, sensfit, color='cornflowerblue', label='sensfunc fit')
        plt.plot(wave_obs[~masktot], sensfunc[~masktot], '+', color='red', markersize=5.0, label='masked sensfunc')
        plt.plot(wave_obs[~masktot], sensfit[~masktot], '+', color='red', markersize=5.0, label='masked sensfuncfit')
        plt.legend()
        plt.xlabel('Wavelength [ang]')
        plt.ylim(0.0, 100.0)
        plt.show()

    # Check quality of the fit
    absdev = np.median(np.abs(sensfit / modelfit1 - 1))
    msgs.info('Difference between fits is {:g}'.format(absdev))

    # Check for residual of the fit
    if debug:
        # scale = np.power(10.0, 0.4 * sensfit)
        flux_cal = flux_obs * sensfit
        ivar_cal = ivar_obs / sensfit ** 2.

        plt.rcdefaults()
        plt.rcParams['font.family']= 'times new roman'
        plt.figure(figsize=(11, 8.5))
        plt.clf()
        plt.plot(wave_obs,flux_cal, label='Calibrated Spectrum')
        plt.plot(wave_obs,flux_std, label='Model')
        plt.plot(wave_obs,np.sqrt(1/ivar_cal))
        plt.legend()
        plt.xlabel('Wavelength [ang]')
        plt.ylabel('Flux [erg/s/cm2/Ang.]')
        plt.ylim(0,np.median(flux_std)*2.5)
        plt.show()
        plt.close()

    # QA
    msgs.work("Add QA for sensitivity function")
    if show_QA:
        qa_bspline_magfit(wave_obs, bset_log1, magfunc, masktot)

    return sensfunc,sensfit

def qa_bspline_magfit(wave, bset, magfunc, mask):
    plt.close("all")
    plt.rcParams['savefig.dpi'] = 600
    plt.rcParams['xtick.top'] = True
    plt.rcParams['ytick.right'] = True
    plt.rcParams['xtick.minor.visible'] = True
    plt.rcParams['ytick.minor.visible'] = True
    plt.rcParams['ytick.direction'] = 'in'
    plt.rcParams['xtick.direction'] = 'in'
    plt.rcParams['xtick.major.size'] = 6
    plt.rcParams['ytick.major.size'] = 6
    plt.rcParams['xtick.minor.size'] = 3
    plt.rcParams['ytick.minor.size'] = 3
    plt.rcParams['xtick.major.width'] = 1
    plt.rcParams['ytick.major.width'] = 1
    plt.rcParams['xtick.minor.width'] = 1
    plt.rcParams['ytick.minor.width'] = 1
    plt.rcParams['axes.linewidth'] = 1
    plt.rcParams['lines.linewidth'] = 2
    plt.rcParams['legend.frameon'] = False
    plt.rcParams['legend.handletextpad'] = 1.0
    final_fit, _ = bset.value(wave)
    final_fit_bkpt, _ = bset.value(bset.breakpoints)

    plt.figure(1)
    plt.plot(bset.breakpoints, final_fit_bkpt, '.', color='green', markersize=4.0, label='breakpoints')
    plt.plot(wave, magfunc, drawstyle='steps-mid', color='black', label='magfunc')
    plt.plot(wave, final_fit, color='cornflowerblue', label='bspline fit')
    plt.plot(wave[~mask], magfunc[~mask], '+', color='red', markersize=5.0, label='masked points')
    plt.legend()
    plt.xlabel('Wavelength [ang]')
    plt.title('Final Result of the Bspline fit')

    plt.show()
    return<|MERGE_RESOLUTION|>--- conflicted
+++ resolved
@@ -208,10 +208,7 @@
             std_dict['wave'] = vega_data['col1'] * units.AA
             std_dict['flux'] = 1e17 * vega_data['col2'] / 10**(0.4*star_mag) * \
                                units.erg / units.s / units.cm ** 2 / units.AA
-<<<<<<< HEAD
-=======
-
->>>>>>> f2791ad3
+
         ## using Kurucz stellar model
         else:
             # Create star spectral model
