""" Module for PypeIt extraction code
"""
import time
import copy
import inspect

import numpy as np
import scipy


#from matplotlib import gridspec, font_manager

from astropy.stats import sigma_clipped_stats

from pypeit import msgs
from pypeit.core import pydl
from pypeit import utils
from pypeit.core import pixels
from pypeit import ginga
from matplotlib import pyplot as plt
from pypeit.core import trace_slits
from pypeit.core import arc
from scipy import interpolate

from sklearn.decomposition import PCA
from pypeit import specobjs
from pypeit.core.pydl import spheregroup

from IPython import embed

# MASK VALUES FROM EXTRACTION
# 0 
# 2**0 = Flagged as bad detector pixel
# 2**1 = Flagged as affected by Cosmic Ray 
# 2**5 = Flagged as NAN (from something gone wrong)
# 2**6 = Entire region masked

mask_flags = dict(bad_pix=2**0, CR=2**1, NAN=2**5, bad_row=2**6)


def extract_asymbox2(image,left_in,right_in,ycen = None,weight_image = None):
    """ Extract the total flux within a variable window at many positions. This routine will accept an asymmetric/variable window
    specified by the left_in and right_in traces.  The ycen position is optional. If it is not provied, it is assumed to be integers
    in the spectral direction (as is typical for traces). Traces are expected to run vertically to be consistent with other
    extract_  routines. Based on idlspec2d/spec2d/extract_asymbox2.pro

    Parameters
    ----------
    image :  float ndarray
        Image to extract from. It is a 2-d array with shape (nspec, nspat)
    left  :  float ndarray
        Left boundary of region to be extracted (given as floating pt pixels). This can either be an 2-d  array with shape
        (nspec, nTrace) array, or a 1-d array with shape (nspec) forthe case of a single trace.

    right  :  float ndarray
        Right boundary of region to be extracted (given as floating pt pixels). This can either be an 2-d  array with shape
        (nspec, nTrace) array, or a 1-d array with shape (nspec) forthe case of a single trace.


    Optional Parameters
    -------------------
    ycen :  float ndarray
        Y positions corresponding to "Left"  and "Right" (expected as integers). Will be cast to an integer if floats
        are provided. This needs to have the same shape as left and right broundarys provided above. In other words,
        either a  2-d  array with shape (nspec, nTrace) array, or a 1-d array with shape (nspec) forthe case of a single trace.

    weight_image: float ndarray
        Weight map to be applied to image before boxcar. It is a 2-d array with shape (nspec, nspat)

    Returns
    -------
    fextract:   ndarray
       Extracted flux at positions specified by (left<-->right, ycen). The output will have the same shape as
       Left and Right, i.e.  an 2-d  array with shape (nspec, nTrace) array if multiple traces were input, or a 1-d array with shape (nspec) for
       the case of a single trace.


    Revision History
    ----------------
    24-Mar-1999  Written by David Schlegel, Princeton.
    17-Feb-2003  Written with slow IDL routine, S. Burles, MIT
    22-Apr-2018  Ported to python by Joe Hennawi
    """

    # ToDO it would be nice to avoid this transposing, but I got confused during the IDL port
    left = left_in.T
    right = right_in.T

    dim = left.shape
    ndim = left.ndim
    if (ndim == 1):
        nTrace = 1
        npix = dim[0]
    else:
        nTrace = dim[0]
        npix = dim[1]

    if ycen is None:
        if ndim == 1:
            ycen_out = np.arange(npix, dtype=int)
        elif ndim == 2:
            ycen_out = np.outer(np.ones(nTrace, dtype=int), np.arange(npix, dtype=int))
        else:
            raise ValueError('trace is not 1 or 2 dimensional')
    else:
        ycen_out = ycen.T
        ycen_out = np.rint(ycen_out).astype(int)

    if ((np.size(left) != np.size(ycen_out)) | (np.shape(left) != np.shape(ycen_out))):
        raise ValueError('Number of elements and left of trace and ycen must be equal')

    idims = image.shape
    nspat = idims[1]
    nspec = idims[0]

    maxwindow = np.max(right - left)
    tempx = np.int(maxwindow + 3.0)

    bigleft = np.outer(left[:], np.ones(tempx))
    bigright = np.outer(right[:], np.ones(tempx))
    spot = np.outer(np.ones(npix * nTrace), np.arange(tempx)) + bigleft - 1
    bigy = np.outer(ycen_out[:], np.ones(tempx, dtype='int'))

    fullspot = np.array(np.fmin(np.fmax(np.round(spot + 1) - 1, 0), nspat - 1), int)
    fracleft = np.fmax(np.fmin(fullspot - bigleft, 0.5), -0.5)
    fracright = np.fmax(np.fmin(bigright - fullspot, 0.5), -0.5)
    del bigleft
    del bigright
    bool_mask1 = (spot >= -0.5) & (spot < (nspat - 0.5))
    bool_mask2 = (bigy >= 0) & (bigy <= (nspec - 1))
    weight = (np.fmin(np.fmax(fracleft + fracright, 0), 1)) * bool_mask1 * bool_mask2
    del spot
    del fracleft
    del fracright
    bigy = np.fmin(np.fmax(bigy, 0), nspec - 1)

    if weight_image != None:
        temp = np.array([weight_image[x1, y1] * image[x1, y1] for (x1, y1) in zip(bigy.flatten(), fullspot.flatten())])
        temp2 = np.reshape(weight.flatten() * temp, (nTrace, npix, tempx))
        fextract = np.sum(temp2, axis=2)
        temp_wi = np.array([weight_image[x1, y1] for (x1, y1) in zip(bigy.flatten(), fullspot.flatten())])
        temp2_wi = np.reshape(weight.flatten() * temp_wi, (nTrace, npix, tempx))
        f_ivar = np.sum(temp2_wi, axis=2)
        fextract = fextract / (f_ivar + (f_ivar == 0)) * (f_ivar > 0)
    else:
        # Might be more pythonic way to code this. I needed to switch the flattening order in order to get
        # this to work
        temp = np.array([image[x1, y1] for (x1, y1) in zip(bigy.flatten(), fullspot.flatten())])
        temp2 = np.reshape(weight.flatten() * temp, (nTrace, npix, tempx))
        fextract = np.sum(temp2, axis=2)

    # IDL version model functionality not implemented yet
    # At the moment I'm not reutnring the f_ivar for the weight_image mode. I'm not sure that this functionality is even
    # ever used

    if(nTrace ==1):
        fextract = fextract.reshape(npix)
    return fextract.T


def extract_boxcar(image,trace_in, radius_in, ycen = None):
    """ Extract the total flux within a boxcar window at many positions. The ycen position is optional. If it is not provied, it is assumed to be integers
     in the spectral direction (as is typical for traces). Traces are expected to run vertically to be consistent with other
     extract_  routines. Based on idlspec2d/spec2d/extract_boxcar.pro

     Parameters
     ----------
     image :  float ndarray
         Image to extract from. It is a 2-d array with shape (nspec, nspat)

     trace_in :  float ndarray
         Trace for the region to be extracted (given as floating pt pixels). This can either be an 2-d  array with shape
         (nspec, nTrace) array, or a 1-d array with shape (nspec) forthe case of a single trace.

     radius :  float or ndarray
         boxcar radius in floating point pixels. This can be either be in put as a scalar or as an array to perform
         boxcar extraction a varaible radius. If an array is input it must have the same size and shape as trace_in, i.e.
         a 2-d  array with shape (nspec, nTrace) array, or a 1-d array with shape (nspec) for the case of a single trace.


     Optional Parameters
     -------------------
     ycen :  float ndarray
         Y positions corresponding to trace_in (expected as integers). Will be rounded to the nearest integer if floats
         are provided. This needs to have the same shape as trace_in  provided above. In other words,
         either a  2-d  array with shape (nspec, nTrace) array, or a 1-d array with shape (nspec) forthe case of a single trace.


     Returns
     -------
     fextract:   ndarray
         Extracted flux at positions specified by (left<-->right, ycen). The output will have the same shape as
         Left and Right, i.e.  an 2-d  array with shape (nspec, nTrace) array if multiple traces were input, or a 1-d array with shape (nspec) for
         the case of a single trace.

     Revision History
     ----------------
     24-Mar-1999  Written by David Schlegel, Princeton.
     22-Apr-2018  Ported to python by Joe Hennawi
     """


    # Checks on radius
    if (isinstance(radius_in,int) or isinstance(radius_in,float)):
        radius = radius_in
    elif ((np.size(radius_in)==np.size(trace_in)) & (np.shape(radius_in) == np.shape(trace_in))):
        radius = radius_in.T
    else:
        raise ValueError('Boxcar radius must a be either an integer, a floating point number, or an ndarray '
                         'with the same shape and size as trace_in')

    trace = trace_in.T

    dim = trace.shape
    ndim = len(dim)
    if (ndim == 1):
        nTrace = 1
        npix = dim[0]
    else:
        nTrace = dim[0]
        npix = dim[1]

    if ycen is None:
        if ndim == 1:
            ycen_out = np.arange(npix, dtype='int')
        elif ndim == 2:
            ycen_out = np.outer(np.ones(nTrace, dtype=int), np.arange(npix, dtype=int))
        else:
            raise ValueError('trace is not 1 or 2 dimensional')
    else:
        ycen_out = ycen.T
        ycen_out = np.rint(ycen_out).astype(int)

    if ((np.size(trace) != np.size(ycen_out)) | (np.shape(trace) != np.shape(ycen_out))):
        raise ValueError('Number of elements and shape of trace and ycen must be equal')



    left = trace - radius
    right = trace + radius
    fextract = extract_asymbox2(image, left, right, ycen_out)

    return fextract




def extract_optimal(sciimg,ivar, mask, waveimg, skyimg, rn2_img, oprof, box_radius, specobj, min_frac_use = 0.05):

    """ Calculate the spatial FWHM from an object profile. Utitlit routine for fit_profile

    Parameters
    ----------
    sciimg : float ndarray shape (nspec, nspat)
       Science frame
    ivar: float ndarray shape (nspec, nspat)
       inverse variance of science frame. Can be a model or deduced from the image itself.
    mask: boolean ndarray
       mask indicating which pixels are good. Good pixels = True, Bad Pixels = False
    waveimg :  float ndarray
        Wavelength image. float 2-d array with shape (nspec, nspat)
    skyimg: float ndarray shape (nspec, nspat)
        Image containing our model of the sky
    rn2_img: float ndarray shape (nspec, nspat)
        Image containing the read noise squared (including digitization noise due to gain, i.e. this is an effective read noise)
    oprof: float ndarray shape (nspec, nspat)
        Image containing the profile of the object that we are extracting
    box_radius: float
        Size of boxcar window in floating point pixels in the spatial direction.
    specobj: SpecObj object (from the SpecObj class in specobj.py).
         This is the container that holds object, trace,
         and extraction information for the object in question. This routine operates one object at a time.
    min_frac_use: float, optional, default = 0.05. If the sum of object profile arcoss the spatial direction
           are less than this value, the optimal extraction of this spectral pixel is masked because the majority of the
           object profile has been masked

    Returns
    -------
    Return value is None. The specobj object is changed in place with the boxcar and optimal dictionaries being filled
    with the extraction parameters.

    Revision History
    ----------------
    11-Mar-2005  Written by J. Hennawi and S. Burles.
    28-May-2018  Ported to python by J. Hennawi
    """
    # Setup
    imgminsky = sciimg - skyimg
    nspat = imgminsky.shape[1]
    nspec = imgminsky.shape[0]

    spec_vec = np.arange(nspec)
    spat_vec = np.arange(nspat)

    # TODO This makes no sense for difference imaging? Not sure we need NIVAR anyway
    var_no = np.abs(skyimg - np.sqrt(2.0) * np.sqrt(rn2_img)) + rn2_img

    ispec, ispat = np.where(oprof > 0.0)

    # Exit gracefully if we have no positive object profiles, since that means something was wrong with object fitting
    if not np.any(oprof > 0.0):
        msgs.warn('Object profile is zero everywhere. This aperture is junk.')
        junk = np.zeros(nspec)
        # Fill in the optimally extraction tags
        specobj.optimal['WAVE'] = junk
        specobj.optimal['COUNTS'] = junk
        specobj.optimal['COUNTS_IVAR'] = junk
        specobj.optimal['COUNTS_SIG'] = junk
        specobj.optimal['COUNTS_NIVAR'] = junk
        specobj.optimal['MASK'] = junk
        specobj.optimal['COUNTS_SKY'] = junk
        specobj.optimal['COUNTS_RN'] = junk
        specobj.optimal['FRAC_USE'] = junk
        specobj.optimal['CHI2'] = junk
        # Fill in the boxcar tags
        specobj.boxcar['WAVE'] = junk
        specobj.boxcar['COUNTS'] = junk
        specobj.optimal['COUNTS_SIG'] = junk
        specobj.boxcar['COUNTS_IVAR'] = junk
        specobj.boxcar['COUNTS_NIVAR'] = junk
        specobj.boxcar['MASK'] = junk
        specobj.boxcar['COUNTS_SKY'] = junk
        specobj.boxcar['COUNTS_RN'] = junk
        specobj.boxcar['BOX_RADIUS'] = 0.0

        return None

    mincol = np.min(ispat)
    maxcol = np.max(ispat) + 1
    nsub = maxcol - mincol

    mask_sub = mask[:,mincol:maxcol]
    wave_sub = waveimg[:,mincol:maxcol]
    ivar_sub = np.fmax(ivar[:,mincol:maxcol],0.0) # enforce positivity since these are used as weights
    vno_sub = np.fmax(var_no[:,mincol:maxcol],0.0)

    rn2_sub = rn2_img[:,mincol:maxcol]
    img_sub = imgminsky[:,mincol:maxcol]
    sky_sub = skyimg[:,mincol:maxcol]
    oprof_sub = oprof[:,mincol:maxcol]
    # enforce normalization and positivity of object profiles
    norm = np.nansum(oprof_sub,axis = 1)
    norm_oprof = np.outer(norm, np.ones(nsub))
    oprof_sub = np.fmax(oprof_sub/norm_oprof, 0.0)

    ivar_denom = np.nansum(mask_sub*oprof_sub, axis=1)
    mivar_num = np.nansum(mask_sub*ivar_sub*oprof_sub**2, axis=1)
    mivar_opt = mivar_num/(ivar_denom + (ivar_denom == 0.0))
    flux_opt = np.nansum(mask_sub*ivar_sub*img_sub*oprof_sub, axis=1)/(mivar_num + (mivar_num == 0.0))
    # Optimally extracted noise variance (sky + read noise) only. Since
    # this variance is not the same as that used for the weights, we
    # don't get the usual cancellation. Additional denom factor is the
    # analog of the numerator in Horne's variance formula. Note that we
    # are only weighting by the profile (ivar_sub=1) because
    # otherwise the result depends on the signal (bad).
    nivar_num = np.nansum(mask_sub*oprof_sub**2, axis=1) # Uses unit weights
    nvar_opt = ivar_denom*((mask_sub*vno_sub*oprof_sub**2).sum(axis=1))/(nivar_num**2 + (nivar_num**2 == 0.0))
    nivar_opt = 1.0/(nvar_opt + (nvar_opt == 0.0))
    # Optimally extract sky and (read noise)**2 in a similar way
    sky_opt = ivar_denom*(np.nansum(mask_sub*sky_sub*oprof_sub**2, axis=1))/(nivar_num**2 + (nivar_num**2 == 0.0))
    rn2_opt = ivar_denom*(np.nansum(mask_sub*rn2_sub*oprof_sub**2, axis=1))/(nivar_num**2 + (nivar_num**2 == 0.0))
    rn_opt = np.sqrt(rn2_opt)
    rn_opt[np.isnan(rn_opt)]=0.0

    tot_weight = np.nansum(mask_sub*ivar_sub*oprof_sub, axis=1)
    prof_norm = np.nansum(oprof_sub, axis=1)
    frac_use = (prof_norm > 0.0)*np.nansum((mask_sub*ivar_sub > 0.0)*oprof_sub, axis=1)/(prof_norm + (prof_norm == 0.0))

    mask_opt = (tot_weight > 0.0) & (frac_use > min_frac_use) & (mivar_num > 0.0) & (ivar_denom > 0.0)
    # Use the same weights = oprof^2*mivar for the wavelenghts as the flux.
    # Note that for the flux, one of the oprof factors cancels which does
    # not for the wavelengths.
    wave_opt = np.nansum(mask_sub*ivar_sub*wave_sub*oprof_sub**2, axis=1)/(mivar_num + (mivar_num == 0.0))
    # Interpolate wavelengths over masked pixels
    badwvs = (mivar_num <= 0) | (np.isfinite(wave_opt) == False) | (wave_opt <= 0.0)
    if badwvs.any():
        oprof_smash = np.nansum(oprof_sub**2, axis=1)
        # Can we use the profile average wavelengths instead?
        oprof_good = badwvs & (oprof_smash > 0.0)
        if oprof_good.any():
            wave_opt[oprof_good] = np.nansum(wave_sub[oprof_good,:]*oprof_sub[oprof_good,:]**2, axis=1)/np.nansum(oprof_sub[oprof_good,:]**2, axis=1)
        oprof_bad = badwvs & ((oprof_smash <= 0.0) | (np.isfinite(oprof_smash) == False) | (wave_opt <= 0.0) | (np.isfinite(wave_opt) == False))
        if oprof_bad.any():
            # For pixels with completely bad profile values, interpolate from trace.
            f_wave = scipy.interpolate.RectBivariateSpline(spec_vec,spat_vec, waveimg)
            wave_opt[oprof_bad] = f_wave(specobj.trace_spec[oprof_bad], specobj.trace_spat[oprof_bad],grid=False)

    flux_model = np.outer(flux_opt,np.ones(nsub))*oprof_sub
    chi2_num = np.nansum((img_sub - flux_model)**2*ivar_sub*mask_sub,axis=1)
    chi2_denom = np.fmax(np.nansum(ivar_sub*mask_sub > 0.0, axis=1) - 1.0, 1.0)
    chi2 = chi2_num/chi2_denom

    # Fill in the optimally extraction tags
    specobj.optimal['WAVE'] = wave_opt    # Optimally extracted wavelengths
    specobj.optimal['COUNTS'] = flux_opt    # Optimally extracted flux
    specobj.optimal['COUNTS_IVAR'] = mivar_opt   # Inverse variance of optimally extracted flux using modelivar image
    specobj.optimal['COUNTS_SIG'] = np.sqrt(utils.calc_ivar(mivar_opt))
    specobj.optimal['COUNTS_NIVAR'] = nivar_opt  # Optimally extracted noise variance (sky + read noise) only
    specobj.optimal['MASK'] = mask_opt    # Mask for optimally extracted flux
    specobj.optimal['COUNTS_SKY'] = sky_opt      # Optimally extracted sky
    specobj.optimal['COUNTS_RN'] = rn_opt        # Square root of optimally extracted read noise squared
    specobj.optimal['FRAC_USE'] = frac_use    # Fraction of pixels in the object profile subimage used for this extraction
    specobj.optimal['CHI2'] = chi2            # Reduced chi2 of the model fit for this spectral pixel

    # Fill in the boxcar extraction tags
    flux_box  = extract_boxcar(imgminsky*mask, specobj.trace_spat,box_radius, ycen = specobj.trace_spec)
    # Denom is computed in case the trace goes off the edge of the image
    box_denom = extract_boxcar(waveimg*mask > 0.0, specobj.trace_spat,box_radius, ycen = specobj.trace_spec)
    wave_box  = extract_boxcar(waveimg*mask, specobj.trace_spat,box_radius, ycen = specobj.trace_spec)/(box_denom + (box_denom == 0.0))
    varimg = 1.0/(ivar + (ivar == 0.0))
    var_box  = extract_boxcar(varimg*mask, specobj.trace_spat,box_radius, ycen = specobj.trace_spec)
    nvar_box  = extract_boxcar(var_no*mask, specobj.trace_spat,box_radius, ycen = specobj.trace_spec)
    sky_box  = extract_boxcar(skyimg*mask, specobj.trace_spat,box_radius, ycen = specobj.trace_spec)
    rn2_box  = extract_boxcar(rn2_img*mask, specobj.trace_spat,box_radius, ycen = specobj.trace_spec)
    rn_posind = (rn2_box > 0.0)
    rn_box = np.zeros(rn2_box.shape,dtype=float)
    rn_box[rn_posind] = np.sqrt(rn2_box[rn_posind])
    pixtot  = extract_boxcar(ivar*0 + 1.0, specobj.trace_spat,box_radius, ycen = specobj.trace_spec)
    # If every pixel is masked then mask the boxcar extraction
    mask_box = (extract_boxcar(ivar*mask == 0.0, specobj.trace_spat,box_radius, ycen = specobj.trace_spec) != pixtot)

    bad_box = (wave_box <= 0.0) | (np.isfinite(wave_box) == False) | (box_denom == 0.0)
    # interpolate bad wavelengths over masked pixels
    if bad_box.any():
        f_wave = scipy.interpolate.RectBivariateSpline(spec_vec, spat_vec, waveimg)
        wave_box[bad_box] = f_wave(specobj.trace_spec[bad_box], specobj.trace_spat[bad_box],grid=False)

    ivar_box = 1.0/(var_box + (var_box == 0.0))
    nivar_box = 1.0/(nvar_box + (nvar_box == 0.0))

    specobj.boxcar['WAVE'] = wave_box
    specobj.boxcar['COUNTS'] = flux_box*mask_box
    specobj.boxcar['COUNTS_IVAR'] = ivar_box*mask_box
    specobj.boxcar['COUNTS_SIG'] = np.sqrt(utils.calc_ivar(ivar_box*mask_box))
    specobj.boxcar['COUNTS_NIVAR'] = nivar_box*mask_box
    specobj.boxcar['MASK'] = mask_box
    specobj.boxcar['COUNTS_SKY'] = sky_box
    specobj.boxcar['COUNTS_RN'] = rn_box
    specobj.boxcar['BOX_RADIUS'] = box_radius

    return None


def extract_specobj_boxcar(sciimg,ivar, mask, waveimg, skyimg, rn2_img, box_radius, specobj):
    # Setup
    imgminsky = sciimg - skyimg
    nspat = imgminsky.shape[1]
    nspec = imgminsky.shape[0]

    spec_vec = np.arange(nspec)
    spat_vec = np.arange(nspat)
    # TODO This makes no sense for difference imaging? Not sure we need NIVAR anyway
    var_no = np.abs(skyimg - np.sqrt(2.0) * np.sqrt(rn2_img)) + rn2_img


    # Fill in the boxcar extraction tags
    flux_box  = extract_boxcar(imgminsky*mask, specobj.trace_spat,box_radius, ycen = specobj.trace_spec)
    # Denom is computed in case the trace goes off the edge of the image
    box_denom = extract_boxcar(waveimg*mask > 0.0, specobj.trace_spat,box_radius, ycen = specobj.trace_spec)
    wave_box  = extract_boxcar(waveimg*mask, specobj.trace_spat,box_radius, ycen = specobj.trace_spec)/(box_denom + (box_denom == 0.0))
    varimg = 1.0/(ivar + (ivar == 0.0))
    var_box  = extract_boxcar(varimg*mask, specobj.trace_spat,box_radius, ycen = specobj.trace_spec)
    nvar_box  = extract_boxcar(var_no*mask, specobj.trace_spat,box_radius, ycen = specobj.trace_spec)
    sky_box  = extract_boxcar(skyimg*mask, specobj.trace_spat,box_radius, ycen = specobj.trace_spec)
    rn2_box  = extract_boxcar(rn2_img*mask, specobj.trace_spat,box_radius, ycen = specobj.trace_spec)
    rn_posind = (rn2_box > 0.0)
    rn_box = np.zeros(rn2_box.shape,dtype=float)
    rn_box[rn_posind] = np.sqrt(rn2_box[rn_posind])
    pixtot  = extract_boxcar(ivar*0 + 1.0, specobj.trace_spat,box_radius, ycen = specobj.trace_spec)
    # If every pixel is masked then mask the boxcar extraction
    mask_box = (extract_boxcar(ivar*mask == 0.0, specobj.trace_spat,box_radius, ycen = specobj.trace_spec) != pixtot)

    bad_box = (wave_box <= 0.0) | (np.isfinite(wave_box) == False) | (box_denom == 0.0)
    # interpolate bad wavelengths over masked pixels
    if bad_box.any():
        f_wave = scipy.interpolate.RectBivariateSpline(spec_vec, spat_vec, waveimg)
        wave_box[bad_box] = f_wave(specobj.trace_spec[bad_box], specobj.trace_spat[bad_box],grid=False)

    ivar_box = 1.0/(var_box + (var_box == 0.0))
    nivar_box = 1.0/(nvar_box + (nvar_box == 0.0))

    specobj.boxcar['WAVE'] = wave_box
    specobj.boxcar['COUNTS'] = flux_box*mask_box
    specobj.boxcar['COUNTS_IVAR'] = ivar_box*mask_box
    specobj.boxcar['COUNTS_SIG'] = np.sqrt(utils.calc_ivar(ivar_box*mask_box))
    specobj.boxcar['COUNTS_NIVAR'] = nivar_box*mask_box
    specobj.boxcar['MASK'] = mask_box
    specobj.boxcar['COUNTS_SKY'] = sky_box




def findfwhm(model, sig_x):
    """ Calculate the spatial FWHM from an object profile. Utitlit routine for fit_profile

    Parameters
    ----------
    model :   numpy float 2-d array [nspec, nspat]
    x :

    Returns
    -------
    peak :  Peak value of the profile model
    peak_x:  sig_x location where the peak value is obtained
    lwhm:   Value of sig_x at the left width at half maximum
    rwhm:   Value of sig_x at the right width at half maximum

    Revision History
    ----------------
    11-Mar-2005  Written by J. Hennawi and S. Burles David Schlegel, Princeton.
    28-May-2018  Ported to python by J. Hennawi
    """


    peak = (model*(np.abs(sig_x) < 1.)).max()
    peak_x = sig_x[(model*(np.abs(sig_x) < 1.)).argmax()]

    lrev = ((sig_x < peak_x) & (model < 0.5*peak))[::-1]
    lind, = np.where(lrev)
    if(lind.size > 0):
        lh = lind.min()
        lwhm = (sig_x[::-1])[lh]
    else:
        lwhm = -0.5*2.3548

    rind, = np.where((sig_x > peak_x) & (model < 0.5*peak))
    if(rind.size > 0):
        rh = rind.min()
        rwhm = sig_x[rh]
    else:
        rwhm = 0.5 * 2.3548

    return (peak, peak_x, lwhm, rwhm)



def qa_fit_profile(x_tot,y_tot, model_tot, l_limit = None, r_limit = None, ind = None,
                   title =' ', xtrunc = 1e6, xlim = None, ylim = None, qafile = None):

    # Plotting pre-amble
    plt.close("all")
    #plt.clf()
#    plt.rc('text', usetex=True)
#    plt.rc('font', family='serif')
    width = 10.0 # Golden ratio 1.618
    fig, ax = plt.subplots(1, figsize=(width, width/1.618))

    if ind is None:
        indx = np.slice(x_tot.size)
    else:
        if len(ind) == 0:
            indx = np.slice(x_tot.size)
            title = title + ': no good pixels, showing all'
        else:
            indx = ind

    x = x_tot.flat[indx]
    y = y_tot.flat[indx]
    model = model_tot.flat[indx]

    ax.plot(x,y,color='k',marker='o',markersize= 0.3, mfc='k',fillstyle='full',linestyle='None')


    max_model = np.fmin(model.max(), 2.0)
    if xlim is None:
        goodpix = model > 0.001*max_model
        if goodpix.any():
            minx = np.fmax(1.1*(x[goodpix]).min(), -xtrunc)
            maxx = np.fmin(1.1*(x[goodpix]).max(),  xtrunc)
        else:
            minx = -5.0
            maxx = 5.0
    else:
        minx = -xlim
        maxx = xlim
    xlimit = (minx, maxx)

    nsamp = 150
    half_bin = (maxx - minx)/nsamp/2.0
    if ylim is None:
        ymax = np.fmax(1.5*model.max(), 0.1)
        ymin = np.fmin(-0.1*ymax, -0.05)
        ylim = (ymin, ymax)
    plot_mid = (np.arange(nsamp) + 0.5)/nsamp*(maxx - minx) + minx

    y20 = np.zeros(nsamp)
    y80 = np.zeros(nsamp)
    y50 = np.zeros(nsamp)
    model_samp = np.zeros(nsamp)
    nbin = np.zeros(nsamp)

    for i in range(nsamp):
        dist = np.abs(x - plot_mid[i])
        close = dist < half_bin
        yclose = y[close]
        nclose = close.sum()
        nbin[i] = nclose
        if close.any():
            closest = (dist[close]).argmin()
            model_samp[i] = (model[close])[closest]
        if nclose > 3:
            s = yclose.argsort()
            y50[i] = yclose[s[int(np.rint((nclose - 1)*0.5))]]
            y80[i] = yclose[s[int(np.rint((nclose - 1)*0.8))]]
            y20[i] = yclose[s[int(np.rint((nclose - 1)*0.2))]]
            ax.plot([plot_mid[i],plot_mid[i]], [y20[i],y80[i]], linewidth=1.2, color='orange')

    icl = nbin > 3
    if icl.any():
        ax.plot(plot_mid[icl],y50[icl],marker = 'o', color='lime', markersize=2, fillstyle='full', linestyle='None')
    else:
        ax.plot(plot_mid, y50, marker='o', color='lime', markersize=2, fillstyle = 'full', linestyle='None')

    isort = x.argsort()
    ax.plot(x[isort], model[isort], color='red', linewidth=1.0)



    if l_limit is not None:
        ax.axvline(x =l_limit, color='cornflowerblue',linewidth=2.0)
    if r_limit is not None:
        ax.axvline(x=r_limit, color='cornflowerblue',linewidth=2.0)

    ax.set_xlim(xlimit)
    ax.set_ylim(ylim)
    ax.set_title(title)
    ax.set_xlabel(r'$x/\sigma$')
    ax.set_ylabel('Normalized Profile')

    fig.subplots_adjust(left=0.15, right=0.9, top=0.9, bottom=0.15)
    plt.show()
    return


def return_gaussian(sigma_x, norm_obj, fwhm, med_sn2, obj_string, show_profile,
                    ind = None, l_limit = None, r_limit=None, xlim = None, xtrunc = 1e6):

    """
    Utility function to return Gaussian object profile in the case of low S/N ratio or too many rejected pixels.
    Args:
        sigma_x: ndarray (nspec, nspat)
            Spatial of gaussian
        norm_obj: ndarray (nspec, nspat)
            Normalized 2-d spectrum.
        fwhm: float
            FWHM parameter for Gaussian profile
        med_sn2: float
            Median (S/N)^2 used only for QA
        obj_string: str
            String identifying object. Used only for QA.
        show_profile: bool
            Is set, qa plot will be shown to screen
        ind: array, int
            Good indices in object profile. Used by QA routine.
        l_limit: float
            Left limit of profile fit where derivative is evaluated for Gaussian apodization. Used by QA routine.
        r_limit: float
            Right limit of profile fit where derivative is evaluated for Gaussian apodization. Used by QA routine.
        xlim: float
            Spatial location to trim object profile for plotting in QA routine.
        xtrunc: float
            Spatial nsigma to truncate object profile for plotting in QA routine.
    Returns:

    """

    profile_model = np.exp(-0.5*sigma_x**2)/np.sqrt(2.0 * np.pi)*(sigma_x ** 2 < 25.)
    info_string = "FWHM=" + "{:6.2f}".format(fwhm) + ", S/N=" + "{:8.3f}".format(np.sqrt(med_sn2))
    title_string = obj_string + ', ' + info_string
    msgs.info(title_string)
    inf = np.isfinite(profile_model) == False
    ninf = np.sum(inf)
    if (ninf != 0):
        msgs.warn("Nan pixel values in object profile... setting them to zero")
        profile_model[inf] = 0.0
    # JFH Not sure we need this normalization.
    #nspat = profile_model.shape[1]
    #norm_spec = np.sum(profile_model, 1)
    #norm = np.outer(norm_spec, np.ones(nspat))
    #if np.sum(norm) > 0.0:
    #    profile_model = profile_model*(norm > 0.0)/(norm + (norm <= 0.0))
    if show_profile:
        qa_fit_profile(sigma_x, norm_obj, profile_model, title = title_string, l_limit = l_limit, r_limit = r_limit,
                       ind=ind, xlim = xlim, xtrunc=xtrunc)
    return profile_model


def fit_profile(image, ivar, waveimg, thismask, spat_img, trace_in, wave, flux, fluxivar,
                inmask=None, thisfwhm=4.0, max_trace_corr=2.0, sn_gauss=4.0, #, wvmnx = (2900.0,30000.0),
                maskwidth=None, prof_nsigma=None, no_deriv=False, gauss=False, obj_string='',
                show_profile=False):

    """Fit a non-parametric object profile to an object spectrum, unless the S/N ratio is low (> sn_gauss) in which
    fit a simple Gaussian. Port of IDL LOWREDUX long_gprofile.pro

     Parameters
     ----------
     image : numpy float 2-d array (nspec, nspat)
         sky-subtracted image
     ivar : numpy float 2-d array (nspec, nspat)
         inverse variance of sky-subtracted image
     waveimg numpy float 2-d array (nspec, nspat)
         2-d wavelength map
     spat_img: float ndarray, shape (nspec, nspat)
         Image containing the spatial location of pixels. If not input,
         it will be computed via spat_img = np.outer(np.ones(nspec), np.arange(nspat))
     trace_in : numpy 1-d array (nspec,)
         object trace
     wave : numpy 1-d array (nspec,)
         extracted wavelength of spectrum
     flux : numpy 1-d array (nspec,)
         extracted flux of spectrum
     fluxivar : numpy 1-d array (nspec,)
         inverse variance of extracted flux spectrum


    Optional Parameters
    ----------
    thisfwhm : float
         fwhm of the object trace
    max_trace_corr : float [default = 2.0]
         maximum trace correction to apply
    sn_gauss : float [default = 3.0]
         S/N ratio below which code just uses a Gaussian
    wvmnx : float [default = [2900.0,30000.0]
         wavelength range of usable part of spectrum
    maskwidth : float [default = None]
         object maskwidth determined from object finding algorithm. If = None,
         code defaults to use 3.0*(np.max(thisfwhm) + 1.0)
    prof_nsigma : float [default = None]
         Number of sigma to include in the profile fitting. This option is only needed for bright objects that are not
         point sources, which allows the profile fitting to fit the high S/N wings (rather than the default behavior
         which truncates exponentially). This allows for extracting all the flux and results in better sky-subtraction
         for bright extended objects.
    no_deriv : boolean [default = False]
         disables determination of derivatives and exponential apodization

     Returns
     -------
     :func:`tuple`
         A tuple containing the (sset, outmask, yfit, reduced_chi), where

            sset: object
               bspline object
            outmask: : :class:`numpy.ndarray`
               output mask which the same size as xdata
            yfit  : :class:`numpy.ndarray`
               result of the bspline fit (same size as xdata)
            reduced_chi: float
               value of the reduced chi^2
     """

    if inmask is None:
        inmask = (ivar > 0.0) & thismask

    totmask = inmask & (ivar > 0.0) & thismask

    if maskwidth is None: 3.0*(np.max(thisfwhm) + 1.0)
    if prof_nsigma is not None:
        no_deriv = True


    thisfwhm = np.fmax(thisfwhm,1.0) # require the FWHM to be greater than 1 pixel

    nspat = image.shape[1]
    nspec = image.shape[0]

    # dspat is the spatial position along the image centered on the object trace
    dspat = spat_img - np.outer(trace_in, np.ones(nspat))
    # create some images we will need
    sn2_img = np.zeros((nspec,nspat))
    spline_img = np.zeros((nspec,nspat))

    flux_sm = scipy.ndimage.filters.median_filter(flux, size=5, mode = 'reflect')
    fluxivar_sm0 =  scipy.ndimage.filters.median_filter(fluxivar, size = 5, mode = 'reflect')
    fluxivar_sm0 = fluxivar_sm0*(fluxivar > 0.0)
    wave_min = waveimg[thismask].min()
    wave_max = waveimg[thismask].max()

    # This adds an error floor to the fluxivar_sm, preventing too much rejection at high-S/N (i.e. standard stars)
    # TODO implement the ivar_cap function here in utils.
    sn_cap = 100.0
    fluxivar_sm = utils.clip_ivar(flux_sm,fluxivar_sm0, sn_cap)
    indsp = (wave >= wave_min) & (wave <= wave_max) & \
             np.isfinite(flux_sm) & \
             (flux_sm > -1000.0) & (fluxivar_sm > 0.0)
    b_answer, bmask   = pydl.iterfit(wave[indsp], flux_sm[indsp], invvar = fluxivar_sm[indsp],
                                     kwargs_bspline={'everyn': 1.5}, kwargs_reject={'groupbadpix':True,'maxrej':1})
    b_answer, bmask2  = pydl.iterfit(wave[indsp], flux_sm[indsp], invvar = fluxivar_sm[indsp]*bmask,
                                     kwargs_bspline={'everyn': 1.5}, kwargs_reject={'groupbadpix':True,'maxrej':1})
    c_answer, cmask   = pydl.iterfit(wave[indsp], flux_sm[indsp], invvar = fluxivar_sm[indsp]*bmask2,
                                     kwargs_bspline={'everyn': 30}, kwargs_reject={'groupbadpix':True,'maxrej':1})
    spline_flux, _ = b_answer.value(wave[indsp])
    cont_flux, _ = c_answer.value(wave[indsp])

    sn2 = (np.fmax(spline_flux*(np.sqrt(np.fmax(fluxivar_sm[indsp], 0))*bmask2),0))**2
    ind_nonzero = (sn2 > 0)
    nonzero = np.sum(ind_nonzero)
    if(nonzero >0):
        (mean, med_sn2, stddev) = sigma_clipped_stats(sn2,sigma_lower=3.0,sigma_upper=5.0)
    else:
        med_sn2 = 0.0

    #min_wave = np.min(wave[indsp])
    #max_wave = np.max(wave[indsp])
    # TODO -- JFH document this
    spline_flux1 = np.zeros(nspec)
    cont_flux1 = np.zeros(nspec)
    sn2_1 = np.zeros(nspec)
    ispline = (wave >= wave_min) & (wave <= wave_max)
    spline_tmp, _ = b_answer.value(wave[ispline])
    spline_flux1[ispline] = spline_tmp
    cont_tmp, _ = c_answer.value(wave[ispline])
    cont_flux1[ispline] = cont_tmp
    isrt = np.argsort(wave[indsp])
    s2_1_interp = scipy.interpolate.interp1d(wave[indsp][isrt], sn2[isrt],assume_sorted=False, bounds_error=False,fill_value = 0.0)
    sn2_1[ispline] = s2_1_interp(wave[ispline])
    bmask = np.zeros(nspec,dtype='bool')
    bmask[indsp] = bmask2
    spline_flux1 = pydl.djs_maskinterp(spline_flux1,(bmask == False))
    cmask2 = np.zeros(nspec,dtype='bool')
    cmask2[indsp] = cmask
    cont_flux1 = pydl.djs_maskinterp(cont_flux1,(cmask2 == False))
    (_, _, sigma1) = sigma_clipped_stats(flux[indsp],sigma_lower=3.0,sigma_upper=5.0)

    sn2_med_filt = scipy.ndimage.filters.median_filter(sn2, size=9, mode='reflect')
    if np.any(totmask):
        sn2_interp = scipy.interpolate.interp1d(wave[indsp][isrt],sn2_med_filt[isrt],assume_sorted=False,
                                                bounds_error=False,fill_value = 'extrapolate')
        sn2_img[totmask] = sn2_interp(waveimg[totmask])
    else:
        msgs.warn('All pixels are masked')

    msgs.info('sqrt(med(S/N)^2) = ' + "{:5.2f}".format(np.sqrt(med_sn2)))

    # TODO -- JFH document this
    if(med_sn2 <= 2.0):
        spline_img[totmask]= np.fmax(sigma1,0)
    else:
        if((med_sn2 <=5.0) and (med_sn2 > 2.0)):
            spline_flux1 = cont_flux1
        # Interp over points <= 0 in boxcar flux or masked points using cont model
        badpix = (spline_flux1 <= 0.5) | (bmask == False)
        goodval = (cont_flux1 > 0.0) & (cont_flux1 < 5e5)
        indbad1 = badpix & goodval
        nbad1 = np.sum(indbad1)
        if(nbad1 > 0):
            spline_flux1[indbad1] = cont_flux1[indbad1]
        indbad2 = badpix & np.invert(goodval)
        nbad2 = np.sum(indbad2)
        ngood0 = np.sum(np.invert(badpix))
        if((nbad2 > 0) or (ngood0 > 0)):
            spline_flux1[indbad2] = np.median(spline_flux1[np.invert(badpix)])
        # take a 5-pixel median to filter out some hot pixels
        spline_flux1 = scipy.ndimage.filters.median_filter(spline_flux1,size=5,mode ='reflect')

        # Create the normalized object image
        if np.any(totmask):
            igd = (wave >= wave_min) & (wave <= wave_max)
            isrt1 = np.argsort(wave[igd])
            #plt.plot(wave[igd][isrt1], spline_flux1[igd][isrt1])
            #plt.show()
            spline_img_interp = scipy.interpolate.interp1d(wave[igd][isrt1],spline_flux1[igd][isrt1],assume_sorted=False,
                                                           bounds_error=False,fill_value = 'extrapolate')
            spline_img[totmask] = spline_img_interp(waveimg[totmask])
        else:
            spline_img[totmask] = np.fmax(sigma1, 0)

    # TODO -- JFH document this
    norm_obj = (spline_img != 0.0)*image/(spline_img + (spline_img == 0.0))
    norm_ivar = ivar*spline_img**2

    # Cap very large inverse variances
    ivar_mask = (norm_obj > -0.2) & (norm_obj < 0.7) & totmask & np.isfinite(norm_obj) & np.isfinite(norm_ivar)
    norm_ivar = norm_ivar*ivar_mask
    good = (norm_ivar.flatten() > 0.0)
    ngood = np.sum(good)

    xtemp = (np.cumsum(np.outer(4.0 + np.sqrt(np.fmax(sn2_1, 0.0)),np.ones(nspat)))).reshape((nspec,nspat))
    xtemp = xtemp/xtemp.max()

    sigma = np.full(nspec, thisfwhm/2.3548)
    fwhmfit = sigma*2.3548
    trace_corr = np.zeros(nspec)
    msgs.info("Gaussian vs b-spline of width " + "{:6.2f}".format(thisfwhm) + " pixels")
    area = 1.0
    # sigma_x represents the profile argument, i.e. (x-x0)/sigma
    sigma_x = (dspat/(np.outer(sigma, np.ones(nspat))) - np.outer(trace_corr, np.ones(nspat)))

    # If we have too few pixels to fit a profile or S/N is too low, just use a Gaussian profile
    if((ngood < 10) or (med_sn2 < sn_gauss**2) or (gauss is True)):
        msgs.info("Too few good pixels or S/N <" + "{:5.1f}".format(sn_gauss) + " or gauss flag set")
        msgs.info("Returning Gaussian profile")
        profile_model = return_gaussian(sigma_x, norm_obj, thisfwhm, med_sn2, obj_string,show_profile,ind=good,xtrunc=7.0)
        return (profile_model, trace_in, fwhmfit, med_sn2)

    mask = np.full(nspec*nspat, False, dtype=bool)

    # The following lines set the limits for the b-spline fit
    limit = scipy.special.erfcinv(0.1/np.sqrt(med_sn2))*np.sqrt(2.0)
    if(prof_nsigma is None):
        sinh_space = 0.25*np.log10(np.fmax((1000./np.sqrt(med_sn2)),10.))
        abs_sigma = np.fmin((np.abs(sigma_x.flat[good])).max(),2.0*limit)
        min_sigma = np.fmax(sigma_x.flat[good].min(), (-abs_sigma))
        max_sigma = np.fmin(sigma_x.flat[good].max(), (abs_sigma))
        nb = (np.arcsinh(abs_sigma)/sinh_space).astype(int) + 1
    else:
        msgs.info("Using prof_nsigma= " + "{:6.2f}".format(prof_nsigma) + " for extended/bright objects")
        nb = np.round(prof_nsigma > 10)
        max_sigma = prof_nsigma
        min_sigma = -1*prof_nsigma
        sinh_space = np.arcsinh(prof_nsigma)/nb

    rb = np.sinh((np.arange(nb) + 0.5) * sinh_space)
    bkpt = np.concatenate([(-rb)[::-1], rb])
    keep = ((bkpt >= min_sigma) & (bkpt <= max_sigma))
    bkpt = bkpt[keep]

    # Attempt B-spline first
    GOOD_PIX = (sn2_img > sn_gauss**2) & (norm_ivar > 0)
    IN_PIX   = (sigma_x >= min_sigma) & (sigma_x <= max_sigma) & (norm_ivar > 0)
    ngoodpix = np.sum(GOOD_PIX)
    ninpix     = np.sum(IN_PIX)

    if (ngoodpix >= 0.2*ninpix):
        inside,  = np.where((GOOD_PIX & IN_PIX).flatten())
    else:
        inside, = np.where(IN_PIX.flatten())


    si = inside[np.argsort(sigma_x.flat[inside])]
    sr = si[::-1]

    bset, bmask = pydl.iterfit(sigma_x.flat[si],norm_obj.flat[si], invvar = norm_ivar.flat[si],
                                   nord = 4, bkpt = bkpt, maxiter = 15, upper = 1, lower = 1)
    mode_fit, _ = bset.value(sigma_x.flat[si])
    median_fit = np.median(norm_obj[norm_ivar > 0.0])

    # TODO I don't follow the logic behind this statement but I'm leaving it for now. If the median is large it is used, otherwise we  user zero???
    if (np.abs(median_fit) > 0.01):
        msgs.info("Median flux level in profile is not zero: median = " + "{:7.4f}".format(median_fit))
    else:
        median_fit = 0.0

    # Find the peak and FWHM based this profile fit
    (peak, peak_x, lwhm, rwhm) = findfwhm(mode_fit - median_fit, sigma_x.flat[si])
    trace_corr = np.full(nspec, peak_x)
    min_level = peak*np.exp(-0.5*limit**2)

    bspline_fwhm = (rwhm - lwhm)*thisfwhm/2.3548
    msgs.info("Bspline FWHM: " + "{:7.4f}".format(bspline_fwhm) + ", compared to initial object finding FWHM: " + "{:7.4f}".format(thisfwhm) )
    sigma = sigma * (rwhm-lwhm)/2.3548

    limit = limit * (rwhm-lwhm)/2.3548

    rev_fit = mode_fit[::-1]
    lind, = np.where(((rev_fit < (min_level+median_fit)) & (sigma_x.flat[sr] < peak_x)) | (sigma_x.flat[sr] < (peak_x-limit)))
    if (lind.size > 0):
        lp = lind.min()
        l_limit = sigma_x.flat[sr[lp]]
    else:
        l_limit = min_sigma

    rind, = np.where(((mode_fit < (min_level+median_fit)) & (sigma_x.flat[si] > peak_x)) | (sigma_x.flat[si] > (peak_x+limit)))
    if (rind.size > 0):
        rp = rind.min()
        r_limit = sigma_x.flat[si[rp]]
    else:
        r_limit = max_sigma

    msgs.info("Trace limits: limit = " + "{:7.4f}".format(limit) + ", min_level = " + "{:7.4f}".format(min_level) +
              ", l_limit = " + "{:7.4f}".format(l_limit) + ", r_limit = " + "{:7.4f}".format(r_limit))

    # Just grab the data points within the limits
    mask[si]=((norm_ivar.flat[si] > 0) & (np.abs(norm_obj.flat[si] - mode_fit) < 0.1))
    inside, = np.where((sigma_x.flat[si] > l_limit) & (sigma_x.flat[si] < r_limit) & mask[si])
    ninside = inside.size

    # If we have too few pixels after this step, then again just use a Gaussian profile and return.
    if(ninside < 10):
        msgs.info("Too few pixels inside l_limit and r_limit")
        msgs.info("Returning Gaussian profile")
        profile_model = return_gaussian(sigma_x, norm_obj, bspline_fwhm, med_sn2, obj_string,show_profile,
                                                          ind=good, l_limit=l_limit, r_limit=r_limit, xlim=7.0)
        return (profile_model, trace_in, fwhmfit, med_sn2)

    sigma_iter = 3
    isort = (xtemp.flat[si[inside]]).argsort()
    inside = si[inside[isort]]
    pb = np.ones(inside.size)

    for iiter in range(1,sigma_iter + 1):
        mode_zero, _ = bset.value(sigma_x.flat[inside])
        mode_zero = mode_zero*pb

        mode_min05, _ = bset.value(sigma_x.flat[inside]-0.5)
        mode_plu05, _ = bset.value(sigma_x.flat[inside]+0.5)
        mode_shift = (mode_min05  - mode_plu05)*pb*((sigma_x.flat[inside] > (l_limit + 0.5)) &
                                                (sigma_x.flat[inside] < (r_limit - 0.5)))

        mode_by13, _ = bset.value(sigma_x.flat[inside]/1.3)
        mode_stretch = mode_by13*pb/1.3 - mode_zero

        nbkpts = (np.log10(np.fmax(med_sn2, 11.0))).astype(int)

        xx = np.sum(xtemp, 1)/nspat
        profile_basis = np.column_stack((mode_zero,mode_shift))

        mode_shift_out = utils.bspline_profile(xtemp.flat[inside], norm_obj.flat[inside], norm_ivar.flat[inside], profile_basis
                                      ,maxiter=1,kwargs_bspline= {'nbkpts':nbkpts})
        # Check to see if the mode fit failed, if so punt and return a Gaussian
        if not np.any(mode_shift_out[1]):
            msgs.info('B-spline fit to trace correction failed for fit to ninside = {:}'.format(ninside) + ' pixels')
            msgs.info("Returning Gaussian profile")
            profile_model = return_gaussian(sigma_x, norm_obj, bspline_fwhm, med_sn2, obj_string,
                                            show_profile, ind=good, l_limit=l_limit, r_limit=r_limit, xlim=7.0)
            return (profile_model, trace_in, fwhmfit, med_sn2)


        mode_shift_set = mode_shift_out[0]
        temp_set = pydl.bspline(None, fullbkpt = mode_shift_set.breakpoints,nord=mode_shift_set.nord)
        temp_set.coeff = mode_shift_set.coeff[0, :]
        h0, _ = temp_set.value(xx)
        temp_set.coeff = mode_shift_set.coeff[1, :]
        h1, _ = temp_set.value(xx)
        ratio_10 = (h1/(h0 + (h0 == 0.0)))
        delta_trace_corr = ratio_10/(1.0 + np.abs(ratio_10)/0.1)
        trace_corr = trace_corr + delta_trace_corr

        profile_basis = np.column_stack((mode_zero,mode_stretch))
        mode_stretch_out = utils.bspline_profile(xtemp.flat[inside], norm_obj.flat[inside], norm_ivar.flat[inside], profile_basis,
                                            maxiter=1,fullbkpt = mode_shift_set.breakpoints)
        if not np.any(mode_stretch_out[1]):
            msgs.info('B-spline fit to width correction failed for fit to ninside = {:}'.format(ninside) + ' pixels')
            msgs.info("Returning Gaussian profile")
            profile_model  = return_gaussian(sigma_x, norm_obj, bspline_fwhm, med_sn2, obj_string,
                                                              show_profile,ind=good, l_limit=l_limit, r_limit=r_limit, xlim=7.0)
            return (profile_model, trace_in, fwhmfit, med_sn2)

        mode_stretch_set = mode_stretch_out[0]
        temp_set = pydl.bspline(None, fullbkpt = mode_stretch_set.breakpoints,nord=mode_stretch_set.nord)
        temp_set.coeff = mode_stretch_set.coeff[0, :]
        h0, _ = temp_set.value(xx)
        temp_set.coeff = mode_stretch_set.coeff[1, :]
        h2, _ = temp_set.value(xx)
        h0 = np.fmax(h0 + h2*mode_stretch.sum()/mode_zero.sum(),0.1)
        ratio_20 = (h2 / (h0 + (h0 == 0.0)))
        sigma_factor = 0.3 * ratio_20 / (1.0 + np.abs(ratio_20))

        msgs.info("Iteration# " + "{:3d}".format(iiter))
        msgs.info("Median abs value of trace correction = " + "{:8.3f}".format(np.median(np.abs(delta_trace_corr))))
        msgs.info("Median abs value of width correction = " + "{:8.3f}".format(np.median(np.abs(sigma_factor))))

        sigma = sigma*(1.0 + sigma_factor)
        area = area * h0/(1.0 + sigma_factor)

        sigma_x = dspat/(np.outer(sigma, np.ones(nspat))) - np.outer(trace_corr, np.ones(nspat))

        # Update the profile B-spline fit for the next iteration
        if iiter < sigma_iter-1:
            ss = sigma_x.flat[inside].argsort()
            pb = (np.outer(area, np.ones(nspat,dtype=float))).flat[inside]
            keep = (bkpt >= sigma_x.flat[inside].min()) & (bkpt <= sigma_x.flat[inside].max())
            if keep.sum() == 0:
                keep = np.ones(bkpt.size, type=bool)
            bset_out = utils.bspline_profile(sigma_x.flat[inside[ss]],norm_obj.flat[inside[ss]],norm_ivar.flat[inside[ss]],pb[ss],
                                    nord = 4, bkpt=bkpt[keep],maxiter=2)
            if not np.any(bset_out[1]):
                msgs.info('B-spline to profile in trace and width correction loop failed for fit to ninside = {:}'.format(ninside) + ' pixels')
                msgs.info("Returning Gaussian profile")
                profile_model = return_gaussian(sigma_x, norm_obj, bspline_fwhm, med_sn2, obj_string,
                                                                  show_profile, ind=good, l_limit=l_limit,r_limit=r_limit, xlim=7.0)
                return (profile_model, trace_in, fwhmfit, med_sn2)

            bset = bset_out[0] # This updated bset used for the next set of trace corrections

    # Apply trace corrections only if they are small (added by JFH)
    if np.median(np.abs(trace_corr*sigma)) < max_trace_corr:
        xnew = trace_corr * sigma + trace_in
    else:
        xnew = trace_in

    fwhmfit = sigma*2.3548
    ss=sigma_x.flatten().argsort()
    inside, = np.where((sigma_x.flat[ss] >= min_sigma) &
                       (sigma_x.flat[ss] <= max_sigma) &
                       mask[ss] &
                       np.isfinite(norm_obj.flat[ss]) &
                       np.isfinite(norm_ivar.flat[ss]))
    pb = (np.outer(area, np.ones(nspat,dtype=float)))
    bset_out = utils.bspline_profile(sigma_x.flat[ss[inside]],norm_obj.flat[ss[inside]], norm_ivar.flat[ss[inside]], pb.flat[ss[inside]],
                            nord=4, bkpt = bkpt, upper = 10, lower=10)
    bset = bset_out[0]
    outmask = bset_out[1]

    # igood = False for pixels within (min_sigma, max_sigma), True outside
    igood = (sigma_x.flatten() > min_sigma) & (sigma_x.flatten() < max_sigma)
    full_bsp = np.zeros(nspec*nspat, dtype=float)
    sigma_x_igood = sigma_x.flat[igood]
    yfit_out, _  = bset.value(sigma_x_igood)
    full_bsp[igood] = yfit_out
    isrt2 = sigma_x_igood.argsort()
    (peak, peak_x, lwhm, rwhm) = findfwhm(yfit_out[isrt2] - median_fit, sigma_x_igood[isrt2])


    left_bool = (((full_bsp[ss] < (min_level+median_fit)) & (sigma_x.flat[ss] < peak_x)) | (sigma_x.flat[ss] < (peak_x-limit)))[::-1]
    ind_left, = np.where(left_bool)
    if ind_left.size == 0:
        lp = 0
    else:
        lp = np.fmax(ind_left.min(), 0)
    righ_bool = ((full_bsp[ss] < (min_level+median_fit)) & (sigma_x.flat[ss] > peak_x))  | (sigma_x.flat[ss] > (peak_x+limit))
    ind_righ, = np.where(righ_bool)
    if ind_righ.size == 0:
        rp = 0
    else:
        rp = np.fmax(ind_righ.min(), 0)

    l_limit = ((sigma_x.flat[ss])[::-1])[lp] - 0.1
    r_limit = sigma_x.flat[ss[rp]] + 0.1

    # Determine the left and right locations (l_limit and r_limit) where the profile logarithmic derivative crosses 1.0 for apodization
    # of the object profiles. If the profile slope is never actually one, then just find the maximum value in the interval between
    # (l_limit, -1.0) or (1.0, r_limit)
    l_lim_vec = np.arange(l_limit+0.1,-1.0, 0.1)
    l_lim_vec = np.asarray([-1.1]) if len(l_lim_vec) == 0 else l_lim_vec
    l_fit1, _ = bset.value(l_lim_vec)
    l_fit2, _ = bset.value(l_lim_vec*0.9)
    l_deriv_vec = (np.log(l_fit2) - np.log(l_fit1))/(0.1*l_lim_vec)
    l_deriv_max = np.fmax(l_deriv_vec.min(), -1.0)

    r_lim_vec = np.arange(r_limit-0.1,1.0, -0.1)
    r_lim_vec = np.asarray([1.1]) if len(r_lim_vec) == 0 else r_lim_vec

    r_fit1, _ = bset.value(r_lim_vec)
    r_fit2, _ = bset.value(r_lim_vec*0.9)
    r_deriv_vec = (np.log(r_fit2) - np.log(r_fit1))/(0.1*r_lim_vec)
    r_deriv_max = np.fmin(r_deriv_vec.max(), 1.0)


    while True:
        l_limit += 0.1
        l_fit, _ = bset.value(np.asarray([l_limit]))
        l2, _ = bset.value(np.asarray([l_limit])* 0.9)
        l_deriv = (np.log(l2[0]) - np.log(l_fit[0]))/(0.1*l_limit)
        if (l_deriv <= l_deriv_max) | (l_limit >= -1.0):
            break

    while True:
        r_limit -= 0.1
        r_fit, _ = bset.value(np.asarray([r_limit]))
        r2, _ = bset.value(np.asarray([r_limit])* 0.9)
        r_deriv = (np.log(r2[0]) - np.log(r_fit[0]))/(0.1*r_limit)
        if (r_deriv >= r_deriv_max) | (r_limit <= 1.0):
            break

    # JXP kludge
    if prof_nsigma is not None:
       #By setting them to zero we ensure QA won't plot them in the profile QA.
       l_limit = 0.0
       r_limit = 0.0

    # Apodization of object profiles with exponential, ensuring continuity of first derivative
    if (l_deriv < 0) and (r_deriv > 0) and no_deriv is False:
        left = sigma_x.flatten() < l_limit
        full_bsp[left] =  np.exp(-(sigma_x.flat[left]-l_limit)*l_deriv) * l_fit[0]
        right = sigma_x.flatten() > r_limit
        full_bsp[right] = np.exp(-(sigma_x.flat[right] - r_limit) * r_deriv) * r_fit[0]

    # Final object profile
    full_bsp = full_bsp.reshape(nspec,nspat)
    profile_model = full_bsp*pb
    res_mode = (norm_obj.flat[ss[inside]] - profile_model.flat[ss[inside]])*np.sqrt(norm_ivar.flat[ss[inside]])
    chi_good = (outmask == True) & (norm_ivar.flat[ss[inside]] > 0)
    chi_med = np.median(res_mode[chi_good]**2)
    chi_zero = np.median(norm_obj.flat[ss[inside]]**2*norm_ivar.flat[ss[inside]])

    msgs.info("--------------------  Results of Profile Fit --------------------")
    msgs.info(" min(fwhmfit)={:5.2f}".format(fwhmfit.min()) +
              " max(fwhmfit)={:5.2f}".format(fwhmfit.max()) + " median(chi^2)={:5.2f}".format(chi_med) +
              " nbkpts={:2d}".format(bkpt.size))
    msgs.info("-----------------------------------------------------------------")

    nxinf = np.sum(np.isfinite(xnew) == False)
    if (nxinf != 0):
        msgs.warn("Nan pixel values in trace correction")
        msgs.warn("Returning original trace....")
        xnew = trace_in
    inf = np.isfinite(profile_model) == False
    ninf = np.sum(inf)
    if (ninf != 0):
        msgs.warn("Nan pixel values in object profile... setting them to zero")
        profile_model[inf] = 0.0
    # Normalize profile
    norm = np.outer(np.sum(profile_model, 1), np.ones(nspat))
    if (np.sum(norm) > 0.0):
        profile_model = profile_model / norm

    info_string = "FWHM range:" + "{:5.2f}".format(fwhmfit.min()) + " - {:5.2f}".format(fwhmfit.max()) \
                  + ", S/N=" + "{:8.3f}".format(np.sqrt(med_sn2)) + ", median(chi^2)={:8.3f}".format(chi_med)
    title_string = obj_string + ' ' + info_string
    if(show_profile):
        qa_fit_profile(sigma_x, norm_obj/(pb + (pb == 0.0)), full_bsp,
                       l_limit = l_limit, r_limit = r_limit, ind = ss[inside], xlim = prof_nsigma, title = title_string)

    return (profile_model, xnew, fwhmfit, med_sn2)


def parse_hand_dict(hand_extract_dict):
    """ Utility routine for objfind to parase the hand_extract_dict dictionary for hand selected apertures

    Parameters
    ----------
    hand_extract_dict:   dictionary

    Returns
    -------
    hand_spec:  spectral pixel location, numpy float 1-d array with size equal to number of hand aperatures requested

    hand_spat:  spatial pixel location, numpy float 1-d array with size equal to number of hand aperatures requested

    hand_det:   Detector for hand apertures. This should either be ba numpy float 1-d array with size equal to number of hand
                apertures requested, or a single number which applies to all the hand apertures provied by hand_spec, hand_spat

    hand_fwhm:  hand aperture fwhm for extraction. This should either be ba numpy float 1-d array with size equal to number of hand
                apertures requested, or a single number which applies to all the hand apertures provied by hand_spec, hand_spat

    Revision History
    ----------------
    23-June-2018  Written by J. Hennawi
    """


    if ('hand_extract_spec' not in hand_extract_dict.keys() | 'hand_extract_spat' not in hand_extract_dict.keys()):
        raise ValueError('hand_extract_spec and hand_extract_spat must be set in the hand_extract_dict')

    hand_extract_spec=np.asarray(hand_extract_dict['hand_extract_spec'])
    hand_extract_spat=np.asarray(hand_extract_dict['hand_extract_spat'])
    hand_extract_det = np.asarray(hand_extract_dict['hand_extract_det'])
    if(hand_extract_spec.size == hand_extract_spat.size == hand_extract_det.size) == False:
        raise ValueError('hand_extract_spec, hand_extract_spat, and hand_extract_det must have the same size in the hand_extract_dict')
    nhand = hand_extract_spec.size

    hand_extract_fwhm = np.asarray(hand_extract_dict['hand_extract_fwhm'])
    # hand_extract_fwhm = hand_extract_dict.get('hand_extract_fwhm')
    # if hand_extract_fwhm is not None:
    #     hand_extract_fwhm = np.asarray(hand_extract_fwhm)
    #     if(hand_extract_fwhm.size==hand_extract_spec.size):
    #         pass
    #     elif (hand_extract_fwhm.size == 1):
    #         hand_extract_fwhm = np.full(nhand, hand_extract_fwhm)
    #     else:
    #         raise ValueError('hand_extract_fwhm must either be a number of have the same size as hand_extract_spec and hand_extract_spat')
    # else:
    #     hand_extract_fwhm = np.full(nhand, None)
    return hand_extract_spec, hand_extract_spat, hand_extract_det, hand_extract_fwhm



def iter_tracefit(image, xinit_in, ncoeff, inmask = None, trc_inmask = None, fwhm = 3.0, maxdev = 5.0, maxiter = 25,
                  niter=9,gweight=False,show_fits=False, idx = None, verbose=False, xmin= None, xmax = None):
    """ Utility routine for object find to iteratively trace and fit. Used by both objfind and ech_objfind

    Parameters
    ----------
    image: ndaarray, float
        Image of objects to be traced
    xinit_in: ndarray, float
        Initial guesses for spatial direction trace. This can either be an 2-d  array with shape
        (nspec, nTrace) array, or a 1-d array with shape (nspec) for the case of a single trace.
    ncoeff: int
        Order of polynomial fits to trace

    Optional Parameter
    ------------------
    inmask: ndarray, bool
        Input mask for the image
    trc_inmask: ndarray, bool
        Input mask for the trace, i.e. places where you know the trace is going to be bad that you always want to mask in the
        fits. Same size as xinit_in (nspec, nTrace)
    fwhm: float
        fwhm width parameter for the flux or gaussian weighted tracing. For flux weighted trace the code does a third
        of the iterations with window 1.3*fwhm, a third with 1.1*fwhm, and a third with fwhm. For Gaussian weighted tracing
        it uses the fwhm to determine the sigma of the Gausisan which is used for all iterations.
    gweight: bool, default = False
        If gweight is True the routine does Gaussian weighted tracing, if it is False it will do flux weighted tracing.
        Normally the approach is to do a round of flux weighted tracing first, and then refine the traces with Gaussian
        weighted tracing.
    show_fits: bool, default = False
        Will plot the data and the fits.
    idx: ndarray of strings, default = None
        Array of idx IDs for each object. Used only if show_fits is true for the plotting.
    xmin: float, default = None
        Lower reference for robust_polyfit polynomial fitting. Default is to use zero
    xmax: float, defualt = None
        Upper refrence for robust_polyfit polynomial fitting.  Default is to use the image size in nspec direction
    Returns
    -------
    xpos: ndarray, float
       The output has the same size as xinit_in and contains the fit to the spatial direction of trace for each
       object.



    Revision History
    ----------------
    23-June-2018  Written by J. Hennawi
    """


    if inmask is None:
        inmask = np.ones_like(image,dtype=bool)

    # Allow for single vectors as input as well:
    nspec = xinit_in.shape[0]

    if xmin is None:
        xmin = 0.0
    if xmax is None:
        xmax = float(nspec-1)

    # Deal with the possibility of vectors as inputs instead of 2d arrays
    if xinit_in.ndim == 1:
        nobj = 1
        xinit = xinit_in.reshape(nspec,1)
        if trc_inmask is not None:
            trc_inmask_out = trc_inmask.reshape(nspec,1)
        else:
            trc_inmask_out = np.ones_like(xinit,dtype=bool)
    else:
        nobj = xinit_in.shape[1]
        xinit = xinit_in
        if trc_inmask is not None:
            trc_inmask_out = trc_inmask
        else:
            trc_inmask_out = np.ones_like(xinit,dtype=bool)

    spec_vec = np.arange(nspec)

    if verbose:
        msgs.info('Fitting the object traces')

    # Iterate flux weighted centroiding
    fwhm_vec = np.zeros(niter)
    fwhm_vec[0:niter//3] = 1.3*fwhm
    fwhm_vec[niter//3:2*niter//3] = 1.1*fwhm
    fwhm_vec[2*niter//3:] = fwhm

    if gweight:
        title_text = 'Gaussian Weighted'
    else:
        title_text = 'Flux Weighted'

    xfit1 = np.copy(xinit)

    for iiter in range(niter):
        if gweight:
            xpos1, xerr1 = trace_slits.trace_gweight(image*inmask,xfit1, invvar=inmask.astype(float),sigma=fwhm/2.3548)
        else:
            xpos1, xerr1 = trace_slits.trace_fweight(image*inmask,xfit1, invvar = inmask.astype(float), radius = fwhm_vec[iiter])

        # Do not do any kind of masking based on xerr1. Trace fitting is much more robust when masked pixels are simply
        # replaced by the tracing crutch
        # ToDO add maxdev functionality by adding kwargs_reject to xy2traceset
        xinvvar = np.ones_like(xpos1.T) # Do not do weighted fits, i.e. uniform weights but set the errro to 1.0 pixel
        pos_set1 = pydl.xy2traceset(np.outer(np.ones(nobj),spec_vec), xpos1.T, inmask = trc_inmask_out.T, ncoeff=ncoeff, maxdev=maxdev,
                                    maxiter=maxiter, invvar=xinvvar, xmin=xmin, xmax =xmax)
        xfit1 = pos_set1.yfit.T
        # bad pixels have errors set to 999 and are returned to lie on the input trace. Use this only for plotting below
        tracemask1 = (xerr1 > 990.0)  # bad pixels have errors set to 999 and are returned to lie on the input trace
        # Plot all the points that were not masked initially
        if(show_fits) & (iiter == niter - 1):
            for iobj in range(nobj):
                nomask = (tracemask1[:,iobj]==0)
                plt.plot(spec_vec[nomask],xpos1[nomask,iobj],marker='o', c='k', markersize=3.0,linestyle='None',label=title_text + ' Centroid')
                plt.plot(spec_vec,xinit[:,iobj],c='g', zorder = 25, linewidth=2.0,linestyle='--', label='initial guess')
                plt.plot(spec_vec,xfit1[:,iobj],c='red',zorder=30,linewidth = 2.0, label ='fit to trace')
                if np.any(~nomask):
                    plt.plot(spec_vec[np.invert(nomask)],xfit1[np.invert(nomask),iobj], c='blue',marker='+',
                             markersize=5.0,linestyle='None',zorder= 20, label='masked points, set to init guess')
                if np.any(np.invert(trc_inmask_out)):
                    plt.plot(spec_vec[np.invert(trc_inmask_out[:,iobj])],xfit1[np.invert(trc_inmask_out[:,iobj]),iobj],
                             c='orange',marker='s',markersize=3.0,linestyle='None',zorder= 20, label='input masked points, not fit')
                try:
                    plt.title(title_text + ' Centroid to object {:s}.'.format(idx[iobj]))
                except TypeError:
                    plt.title(title_text + ' Centroid to object {:d}.'.format(iobj))
                plt.ylim((0.995*xfit1[:, iobj].min(), 1.005*xfit1[:, iobj].max()))
                plt.xlabel('Spectral Pixel')
                plt.ylabel('Spatial Pixel')
                plt.legend()
                plt.show()

    # Returns the fit, the actual weighted traces, and the pos_set1 object
    return xfit1, xpos1, xerr1, pos_set1


def create_skymask_fwhm(sobjs, thismask):
    """
    Creates a skymask from a SpecObjs object using the fwhm of each object
    Args:
        sobjs: SpecObjs object
            Objects for which you would like to create the mask
        thismask: ndarray, bool, shape (nspec, nspat)
            Boolean image indicating pixels which are on the slit

    Returns:
        skymask:  ndarray, bool, shape (nspec, nspat)
           Boolean image with the same size as thismask indicating which pixels are usable for global sky subtraction.
           True = usable for sky subtraction, False = should be masked when sky subtracting.

    """
    nobj = len(sobjs)
    skymask = np.copy(thismask)
    if nobj == 0:
        return skymask
    else:
        nspec, nspat = thismask.shape
        # spatial position everywhere along image
        spat_img = np.outer(np.ones(nspec, dtype=int),np.arange(nspat, dtype=int))
        all_fwhm = sobjs.fwhm
        med_fwhm = np.median(all_fwhm)
        for iobj in range(nobj):
            # Create a mask for the pixels that will contribue to the arc
            slit_img = np.outer(sobjs[iobj].trace_spat, np.ones(nspat))  # central trace replicated spatially
            objmask_now = thismask & (spat_img > (slit_img - med_fwhm)) & (spat_img < (slit_img + med_fwhm))
            skymask = skymask & np.invert(objmask_now)

        return skymask

def objfind(image, thismask, slit_left, slit_righ, inmask=None, fwhm=3.0, spec_min_max=None,
            hand_extract_dict=None, std_trace=None, ncoeff=5, nperslit=None, bg_smth=5.0,
            extract_maskwidth=4.0, sig_thresh=10.0, peak_thresh=0.0, abs_thresh=0.0, trim_edg=(5,5),
            skymask_nthresh=1.0, specobj_dict=None,
            show_peaks=False, show_fits=False, show_trace=False, qa_title=''):

    """ Find the location of objects in a slitmask slit or a echelle order.


    Args:
    image :  float ndarray
        Image to search for objects from. This image has shape (nspec, nspat) image.shape where the first dimension (nspec)
        is spectral, and second dimension (nspat) is spatial. Note this image can either have the sky background in it, or have already been sky subtracted.
        Object finding works best on sky-subtracted images, but often one runs on the frame with sky first to identify the brightest
        objects which are then masked (see skymask below) in sky subtraction.
    thismask:  boolean ndarray
        Boolean mask image specifying the pixels which lie on the slit/order to search for objects on.
        The convention is: True = on the slit/order, False  = off the slit/order

    slit_left:  float ndarray
        Left boundary of slit/order to be extracted (given as floating pt pixels). This a 1-d array with shape (nspec, 1)
        or (nspec)
    slit_righ:  float ndarray
        Left boundary of slit/order to be extracted (given as floating pt pixels). This a 1-d array with shape (nspec, 1)
        or (nspec)
    inmask: float ndarray, default = None
        Input mask image.
    spec_min_max: tuple of float or int, (2), default=None.
        This is tuple of two elements which defines the minimum and maximum of the slit in the
        spectral direction on the detector. If not passed in it will be determined automatically from the thismask
    fwhm: float, default = 3.0
        Estimated fwhm of the objects in pixels
    hand_extract_dict: dict, default = None
        Dictionary containing information about apertures requested by user that should be place by hand in the object list.
        This option is useful for cases like an emission line obect that the code fails to find with its significance threshold
    std_trace: float ndarray, shape = (nspec,), default = None
        This is a one dimensioal array containing the standard star trace which is used as a crutch for tracing. If the
        no standard star is provided the code uses the the slit boundaries as the crutch.
    ncoeff: int, default = 5
        Order of legendre polynomial fits to the trace
    nperslit: int, default = 10
        Maximum number of objects allowed per slit. The code will take the nperslit most significant detections.
    bg_smth: float, default = 5.0
        Size of the smoothing kernel in units of fwhm used to determine the background level from the smash of the image
        along the curved traces. This background subtracted smashed image is used for peak finding to identify objects
    extract_maskwidth: float, default = 3.0
        This parameter determines the initial size of the region in units of fwhm that will be used for local sky subtraction in the routine
        skysub.local_skysub_extract.
    sig_thresh: float, default = 5.0
        Significance threshold for object detection. The code uses the maximum of the thresholds defined by sig_thresh,
        peak_thresh, and abs_thresh.
         For the default behavior peak_thresh and abs_thresh are zero, so sig_thresh defines the threshold.
    peak_thresh: float, default = 0.0
        Peak threshold for object detection. This is a number between 0 and 1 and represents the fraction of the brightest
        object on the slit that will be kept as an object, i.e. if ymax is the brightest object of the spectrum smashed
        out in the spectral direction, all objects with ypeak > peak_thresh*ymak are kept. The code uses the maximum of the
        thresholds defined by sig_thresh, peak_thers, and abs_thresh.
    abs_thresh: float, defalt = 0.0.
        Absolute threshold for object detection.  Objects are found by smashing out the spectral direction along the curved
        slit/order traces, and abs_thresh is in the units of this smashed profile.  The code uses the maximum of the
        thresholds defined by sig_thresh, peak_thers, and abs_thresh.
    trim_edg: tuple of integers or float, default = (3,3)
        Ignore objects within this many pixels of the left and right slit boundaries, where the first element refers to the left
        and second refers to the right.
    skymask_nthresh: float, default = 2.0
        The multiple of the final object finding threshold (see above) which is used to create the skymask using the value
        of the peak flux in the slit profile (image with the spectral direction smashed out).
    specobj_dict: dict, default = None
         Dictionary containing meta-data for the objects that will be propgated into the SpecObj objects, i.e. setup,
         slitid, detector, object type, and pipeline. The default is None, in which case the following dictionary will be used.
         specobj_dict = {'setup': None, 'slitid': 999, 'det': 1, 'objtype': 'unknown', 'pypeline': 'unknown'}

    Returns:
    sobjs:   SpecoObjs object
         Object containing the information about the objects found on the slit/order
    np.ndarray: Skymask image



    Revision History
    ----------------
    10-Mar-2005  First version written by D. Schlegel, LBL
    2005-2018    Improved by J. F. Hennawi and J. X. Prochaska
    23-June-2018 Ported to python by J. F. Hennawi and significantly improved
    """
    if specobj_dict is None:
        specobj_dict = {'setup': None, 'slitid': 999, 'det': 1, 'objtype': 'unknown', 'pypeline': 'unknown'}

    # Check that peak_thresh values make sense
    if ((peak_thresh >=0.0) & (peak_thresh <=1.0)) == False:
        msgs.error('Invalid value of peak_thresh. It must be between 0.0 and 1.0')

    frameshape = image.shape
    nspec = frameshape[0]
    nspat = frameshape[1]
    specmid = nspec//2

    # Some information about this slit we need for later when we instantiate specobj objects
    spec_vec = np.arange(nspec)
    spat_vec = np.arange(nspat)
    slit_spec_pos = nspec/2.0

    slit_spat_pos = (np.interp(slit_spec_pos, spec_vec, slit_left), np.interp(slit_spec_pos, spec_vec, slit_righ))

    ximg, edgmask = pixels.ximg_and_edgemask(slit_left, slit_righ, thismask, trim_edg=trim_edg)

    # If a mask was not passed in, create it
    if inmask is None:
        inmask = thismask
    # If spec_min_max was not passed in, determine it from the thismask
    if spec_min_max is None:
        ispec, ispat = np.where(thismask)
        spec_min_max = (ispec.min(), ispec.max())


    totmask = thismask & inmask & np.invert(edgmask)
    thisimg =image*totmask
    #  Smash the image (for this slit) into a single flux vector.  How many pixels wide is the slit at each Y?
    xsize = slit_righ - slit_left
    nsamp = np.ceil(np.median(xsize))
    # Mask skypixels with 2 fwhm of edge
    left_asym = np.outer(slit_left,np.ones(int(nsamp))) + np.outer(xsize/nsamp, np.arange(nsamp))
    righ_asym = left_asym + np.outer(xsize/nsamp, np.ones(int(nsamp)))
    # This extract_asymbox2 call smashes the image in the spectral direction along the curved object traces
    flux_spec = extract_asymbox2(thisimg, left_asym, righ_asym)
    mask_spec = extract_asymbox2(totmask, left_asym, righ_asym) < 0.3
    flux_mean, flux_median, flux_sig = sigma_clipped_stats(flux_spec,mask = mask_spec, axis=0, sigma = 4.0)
    smash_mask = np.isfinite(flux_mean)
    flux_mean_med = np.median(flux_mean[smash_mask])
    flux_mean[np.invert(smash_mask)] = 0.0
    if (nsamp < 9.0*fwhm):
        # This may lead to many negative fluxsub values..
        # TODO: Calculate flux_mean_med by avoiding the peak
        fluxsub = flux_mean - flux_mean_med
    else:
        kernel_size= int(np.ceil(bg_smth*fwhm) // 2 * 2 + 1) # This ensure kernel_size is odd
        # TODO should we be using  scipy.ndimage.filters.median_filter to better control the boundaries?
        fluxsub = flux_mean - scipy.signal.medfilt(flux_mean, kernel_size=kernel_size)
        # This little bit below deals with degenerate cases for which the slit gets brighter toward the edge, i.e. when
        # alignment stars saturate and bleed over into other slits. In this case the median smoothed profile is the nearly
        # everywhere the same as the profile itself, and fluxsub is full of zeros (bad!). If 90% or more of fluxsub is zero,
        # default to use the unfiltered case
        isub_bad = (fluxsub == 0.0)
        frac_bad = np.sum(isub_bad)/nsamp
        if frac_bad > 0.9:
            fluxsub = flux_mean - flux_mean_med

    fluxconv = scipy.ndimage.filters.gaussian_filter1d(fluxsub, fwhm/2.3548,mode='nearest')

    cont, cont_mask = arc.iter_continuum(fluxconv, inmask=smash_mask, fwhm=fwhm,
                                         cont_frac_fwhm=2.0, sigthresh=sig_thresh,
                                         sigrej=2.0, cont_samp=3,npoly=1, cont_mask_neg=True)
    # TODO this is experimental, but I'm removing the linear continuum fit
    fluxconv_cont = fluxconv - cont

    if np.any(cont_mask) == False:
        cont_mask = np.ones(int(nsamp),dtype=bool) # if all pixels are masked for some reason, don't mask

    (mean, med, skythresh) = sigma_clipped_stats(fluxconv_cont[cont_mask], sigma=1.5)
    (mean, med, sigma)     = sigma_clipped_stats(fluxconv_cont[cont_mask], sigma=2.5)

    if(skythresh == 0.0) & (sigma != 0.0):
        skythresh = sigma
    elif(skythresh == 0.0) & (sigma==0.0):  # if both SKYTHRESH and sigma are zero mask out the zero pixels and reavaluate
        good = fluxconv_cont > 0.0
        if np.any(good) == True:
            (mean, med_sn2, skythresh) = sigma_clipped_stats(fluxconv_cont[good], sigma=1.5)
            (mean, med_sn2, sigma) = sigma_clipped_stats(fluxconv_cont[good], sigma=2.5)
        else:
            msgs.error('Object finding failed. All the elements of the fluxconv_cont spatial profile array are zero')
    else:
        pass

    # Now find all the peaks without setting any threshold
    ypeak, _, xcen, sigma_pk, _, _, _, _ = arc.detect_lines(fluxconv_cont, cont_subtract = False, fwhm = fwhm,
                                                            input_thresh = 'None',debug=False)

    # Get rid of peaks within trim_edg of slit edge which are almost always spurious, this should have been handled
    # with the edgemask, but we do it here anyway
    not_near_edge = (xcen > trim_edg[0]) & (xcen < (nsamp - trim_edg[1]))
    if np.any(np.invert(not_near_edge)):
        msgs.warn('Discarding {:d}'.format(np.sum(np.invert(not_near_edge))) +
                  ' at spatial pixels spat = {:}'.format(xcen[np.invert(not_near_edge)]) +
                  ' which land within trim_edg = (left, right) = {:}'.format(trim_edg) +
                  ' pixels from the slit boundary for this nsamp = {:5.2f}'.format(nsamp) + ' wide slit')
        msgs.warn('You must decrease from the current value of trim_edg in order to keep them')
        msgs.warn('Such edge objects are often spurious')

    xcen = xcen[not_near_edge]
    ypeak = ypeak[not_near_edge]

    # If the user requested the nperslit most significant peaks have been requested, then grab and return only these lines
    if nperslit is not None:
        if nperslit > len(ypeak):
            msgs.warn('Requested nperslit = {:}'.format(nperslit) + ' most significant objects but only npeak = {:}'.format(len(xcen)) +
                      ' were found. Returning all the objects found.')
        else:
            ikeep = (ypeak.argsort()[::-1])[0:nperslit]
            xcen = xcen[ikeep]
            ypeak = ypeak[ikeep]
    npeak = len(xcen)

    # Instantiate a null specobj
    sobjs = specobjs.SpecObjs()
    # Choose which ones to keep and discard based on threshold params. Create SpecObj objects
    if npeak > 0:
        # Possible thresholds    [significance,  fraction of brightest, absolute]
        threshvec = np.array([sig_thresh*sigma, peak_thresh*ypeak.max(), abs_thresh])
        threshold = threshvec.max()
        if threshvec.argmax() == 0:
            msgs.info('Used SIGNIFICANCE threshold: sig_thresh = {:3.1f}'.format(sig_thresh) +
                      ' * sigma = {:5.2f}'.format(sigma))
        elif threshvec.argmax() == 1:
            msgs.info('Used FRACTION of BRIGHTEST threshold: peak_thresh = {:3.1f}'.format(peak_thresh) +
                      ' * ypeak_max = {:5.2f}'.format(ypeak.max()))
        elif threshvec.argmax() == 2:
            msgs.info('Used ABSOLUTE threshold of abs_thresh = {:5.2f}'.format(abs_thresh))
        msgs.info('Object finding threshold of: {:5.2f}'.format(threshold))
        # Trim to only objects above this threshold
        ikeep = (ypeak >= threshold)
        xcen = xcen[ikeep]
        ypeak = ypeak[ikeep]
        nobj_reg = len(xcen)
        # Now create SpecObj objects for all of these
        for iobj in range(nobj_reg):
            # ToDo Label with objid and objind here?
            thisobj = specobjs.SpecObj(frameshape, slit_spat_pos, slit_spec_pos, det = specobj_dict['det'],
                                       setup = specobj_dict['setup'], slitid = specobj_dict['slitid'],
                                       orderindx = specobj_dict['orderindx'], objtype=specobj_dict['objtype'],
                                       pypeline=specobj_dict['pypeline'])
            thisobj.spat_fracpos = xcen[iobj]/nsamp
            thisobj.smash_peakflux = ypeak[iobj]
            thisobj.smash_nsig = ypeak[iobj]/sigma
            sobjs.add_sobj(thisobj)
    else:
        nobj_reg = 0


    # ToDo Also plot the edge trimming boundaries on the QA here.
    if show_peaks:
        spat_approx_vec = slit_left[specmid] + xsize[specmid]*np.arange(nsamp)/nsamp
        spat_approx = slit_left[specmid] + xsize[specmid]*xcen/nsamp

        # Define the plotting function
        #def plot_show_peaks():
        #plt.plot(spat_approx_vec, fluxsub/sigma, color ='cornflowerblue',linestyle=':', label='Collapsed Flux')
        plt.plot(spat_approx_vec, fluxconv_cont/sigma, color='black', label = 'Collapsed flux (FWHM convol)')
        plt.plot(spat_approx_vec[cont_mask], fluxconv_cont[cont_mask]/sigma, color='red', markersize=3.0,
                 mfc='red', linestyle='None', fillstyle='full',
                 zorder=9, marker='o', label = 'Used for threshold')
        plt.hlines(threshold/sigma,spat_approx_vec.min(),spat_approx_vec.max(), color='red',linestyle='--', label='Threshold')
        plt.hlines(1.0,spat_approx_vec.min(),spat_approx_vec.max(), color='green',linestyle=':', label='+- 1 sigma')
        plt.hlines(-1.0,spat_approx_vec.min(),spat_approx_vec.max(), color='green',linestyle=':')

        plt.plot(spat_approx, ypeak/sigma, color='red', marker='o', markersize=10.0, mfc='lawngreen', fillstyle='full',
        linestyle='None', zorder = 10,label='Object Found')
        plt.legend()
        plt.xlabel('Approximate Spatial Position (pixels)')
        plt.ylabel('F/sigma (significance)')
        plt.title(qa_title)
        plt.show()

    # Now loop over all the regular apertures and assign preliminary traces to them.
    for iobj in range(nobj_reg):
        # Was a standard trace provided? If so, use that as a crutch.
        if std_trace is not None:
            if iobj == 0:
                msgs.info('Using input STANDARD star trace as crutch for object tracing')
            x_trace = np.interp(specmid, spec_vec, std_trace)
            shift = np.interp(specmid, spec_vec,
                              slit_left + xsize * sobjs[iobj].spat_fracpos) - x_trace
            sobjs[iobj].trace_spat = std_trace + shift
        else:    # If no standard is provided shift left slit boundary over to be initial trace
            # ToDO make this the average left and right boundary instead. That would be more robust.
            sobjs[iobj].trace_spat = slit_left  + xsize*sobjs[iobj].spat_fracpos
        sobjs[iobj].trace_spec = spec_vec
        sobjs[iobj].spat_pixpos = sobjs[iobj].trace_spat[specmid]
        # Set the idx for any prelminary outputs we print out. These will be updated shortly
        sobjs[iobj].set_idx()

        # Determine the fwhm max
        yhalf = 0.5*sobjs[iobj].smash_peakflux
        xpk = sobjs[iobj].spat_fracpos*nsamp
        x0 = int(np.rint(xpk))
        # TODO It seems we have two codes that do similar things, i.e. findfwhm in arextract.py. Could imagine having one
        # Find right location where smash profile croses yhalf
        if x0 < (int(nsamp)-1):
            ind_righ, = np.where(fluxconv_cont[x0:] < yhalf)
            if len(ind_righ) > 0:
                i2 = ind_righ[0]
                if i2 == 0:
                    xrigh = None
                else:
                    xrigh_int = scipy.interpolate.interp1d(fluxconv_cont[x0 + i2-1:x0 + i2 + 1], x0 + np.array([i2-1,i2],dtype=float),assume_sorted=False)
                    xrigh = xrigh_int([yhalf])[0]
            else:
                xrigh = None
        else:
            xrigh = None
        # Find left location where smash profile crosses yhalf
        if x0 > 0:
            ind_left, = np.where(fluxconv_cont[0:np.fmin(x0+1,int(nsamp)-1)] < yhalf)
            if len(ind_left) > 0:
                i1 = (ind_left[::-1])[0]
                if i1 == (int(nsamp)-1):
                    xleft = None
                else:
                    xleft_int = scipy.interpolate.interp1d(fluxconv_cont[i1:i1+2],np.array([i1,i1+1],dtype=float), assume_sorted= False)
                    xleft = xleft_int([yhalf])[0]
            else:
                xleft = None
        else:
            xleft = None

        if (xleft is None) & (xrigh is None):
            fwhm_measure = None
        elif xrigh is None:
            fwhm_measure = 2.0*(xpk- xleft)
        elif xleft is None:
            fwhm_measure = 2.0*(xrigh - xpk)
        else:
            fwhm_measure = (xrigh - xleft)

        if fwhm_measure is not None:
            sobjs[iobj].fwhm = np.sqrt(np.fmax(fwhm_measure**2 - fwhm**2, (fwhm/2.0)**2)) # Set a floor of fwhm/2 on fwhm
        else:
            sobjs[iobj].fwhm = fwhm


    if (len(sobjs) == 0) & (hand_extract_dict is None):
        msgs.info('No objects found')
        skymask = create_skymask_fwhm(sobjs,thismask)
        return (specobjs.SpecObjs(), skymask[thismask])


    msgs.info('Fitting the object traces')

    if len(sobjs) > 0:
        # Note the transpose is here to pass in the trace_spat correctly.
        xinit_fweight = np.copy(sobjs.trace_spat.T)
        spec_mask = (spec_vec >= spec_min_max[0]) & (spec_vec <= spec_min_max[1])
        trc_inmask = np.outer(spec_mask, np.ones(len(sobjs), dtype=bool))
        xfit_fweight, _, _, _= iter_tracefit(image, xinit_fweight, ncoeff, inmask=inmask, trc_inmask=trc_inmask, fwhm=fwhm, idx = sobjs.idx,
                                             show_fits=show_fits)
        xinit_gweight = np.copy(xfit_fweight)
        xfit_gweight, _ , _, _= iter_tracefit(image, xinit_gweight, ncoeff,inmask=inmask, trc_inmask=trc_inmask, fwhm=fwhm, gweight = True,
                                              idx = sobjs.idx, show_fits=show_fits)
        # Linearly extrapolate the traces where they are bad
        xfit_final = trace_slits.extrapolate_trace(xfit_gweight, spec_min_max)

        # assign the final trace
        for iobj in range(nobj_reg):
            sobjs[iobj].trace_spat = xfit_final[:, iobj]
            sobjs[iobj].spat_pixpos = sobjs[iobj].trace_spat[specmid]
            sobjs[iobj].set_idx()


    # Now deal with the hand apertures if a hand_extract_dict was passed in. Add these to the SpecObj objects
    if hand_extract_dict is not None:
        # First Parse the hand_dict
        hand_extract_spec, hand_extract_spat, hand_extract_det, hand_extract_fwhm = parse_hand_dict(hand_extract_dict)
        # Determine if these hand apertures land on the slit in question
        hand_on_slit = np.where(np.array(thismask[np.rint(hand_extract_spec).astype(int), np.rint(hand_extract_spat).astype(int)]))[0]
        hand_extract_spec = hand_extract_spec[hand_on_slit]
        hand_extract_spat = hand_extract_spat[hand_on_slit]
        hand_extract_det  = hand_extract_det[hand_on_slit]
        hand_extract_fwhm = hand_extract_fwhm[hand_on_slit]
        nobj_hand = len(hand_extract_spec)

        # Decide how to assign a trace to the hand objects
        if nobj_reg > 0:  # Use brightest object on slit?
            smash_peakflux = sobjs.smash_peakflux
            ibri = smash_peakflux.argmax()
            trace_model = sobjs[ibri].trace_spat
            med_fwhm_reg = np.median(sobjs.fwhm)
        elif std_trace is not None:   # If no objects found, use the standard?
            trace_model = std_trace
        else:  # If no objects or standard use the slit boundary
            trace_model = slit_left
        # Loop over hand_extract apertures and create and assign specobj
        for iobj in range(nobj_hand):
            thisobj = specobjs.SpecObj(frameshape, slit_spat_pos, slit_spec_pos,
                                       det=specobj_dict['det'],
                                       setup=specobj_dict['setup'], slitid=specobj_dict['slitid'],
                                       orderindx = specobj_dict['orderindx'],
                                       objtype=specobj_dict['objtype'])
            thisobj.hand_extract_spec = hand_extract_spec[iobj]
            thisobj.hand_extract_spat = hand_extract_spat[iobj]
            thisobj.hand_extract_det = hand_extract_det[iobj]
            thisobj.hand_extract_fwhm = hand_extract_fwhm[iobj]
            thisobj.hand_extract_flag = True
            f_ximg = scipy.interpolate.RectBivariateSpline(spec_vec, spat_vec, ximg)
            thisobj.spat_fracpos = f_ximg(thisobj.hand_extract_spec, thisobj.hand_extract_spat, grid=False) # interpolate from ximg
            thisobj.smash_peakflux = np.interp(thisobj.spat_fracpos*nsamp,np.arange(nsamp),fluxconv_cont) # interpolate from fluxconv
            # assign the trace
            spat_0 = np.interp(thisobj.hand_extract_spec, spec_vec, trace_model)
            shift = thisobj.hand_extract_spat - spat_0
            thisobj.trace_spat = trace_model + shift
            thisobj.trace_spec = spec_vec
            thisobj.spat_pixpos = thisobj.trace_spat[specmid]
            thisobj.set_idx()
            if hand_extract_fwhm[iobj] is not None: # If a hand_extract_fwhm was input use that for the fwhm
                thisobj.fwhm = hand_extract_fwhm[iobj]
            elif nobj_reg > 0: # Otherwise is None was input, then use the median of objects on this slit if they are present
                thisobj.fwhm = med_fwhm_reg
            else:  # Otherwise just use the fwhm parameter input to the code (or the default value)
                thisobj.fwhm = fwhm
            # Finish
            sobjs.add_sobj(thisobj)

    nobj = len(sobjs)
    # If there are no regular aps and no hand aps, just return
    #if nobj == 0:
    #    return (None, skymask, objmask)

    ## Okay now loop over all the regular aps and exclude any which within the fwhm of the hand_extract_APERTURES
    if nobj_reg > 0 and hand_extract_dict is not None:
        spat_pixpos = sobjs.spat_pixpos
        hand_flag = sobjs.hand_extract_flag
        spec_fwhm = sobjs.fwhm
        #spat_pixpos = np.array([spec.spat_pixpos for spec in specobjs])
        #hand_flag = np.array([spec.hand_extract_flag for spec in specobjs])
        #spec_fwhm = np.array([spec.fwhm for spec in specobjs])
        reg_ind, = np.where(~hand_flag)
        hand_ind, = np.where(hand_flag)
        #med_fwhm = np.median(spec_fwhm[~hand_flag])
        #spat_pixpos_hand = spat_pixpos[hand_ind]
        keep = np.ones(nobj,dtype=bool)
        for ihand in hand_ind:
            close = np.abs(sobjs[reg_ind].spat_pixpos - spat_pixpos[ihand]) <= 0.6*spec_fwhm[ihand]
            if np.any(close):
                # Print out a warning
                msgs.warn('Deleting object(s) {}'.format(sobjs[reg_ind[close]].idx) +
                          ' because it collides with a user specified hand_extract aperture')
                #for ihand in range(len(close)):
                #    if close[ihand] is True:
                #        msgs.warn('Hand aperture at (hand_extract_spec, hand_extract_spat) = ({:6.2f}'.format(sobjs[hand_ind[ihand]].hand_extract_spec) +
                #                  ',{:6.2f})'.format(sobjs[hand_ind[ihand]].hand_extract_spat) +
                #                  ' lands within 0.6*med_fwhm = {:4.2f}'.format(0.6*med_fwhm) + ' pixels of this object')
                keep[reg_ind[close]] = False

        sobjs = sobjs[keep]

    # Sort objects according to their spatial location
    nobj = len(sobjs)
    spat_pixpos = sobjs.spat_pixpos
    sobjs = sobjs[spat_pixpos.argsort()]
    # Assign integer objids
    #ToDo Replace with sobjs[:].objid = np.arange(nobj) once the _setitem functionality is figured out
    for ii in range(nobj):
        sobjs[ii].objid = ii + 1

    # Assign the maskwidth and compute some inputs for the object mask
    xtmp = (np.arange(nsamp) + 0.5)/nsamp
    qobj = np.zeros_like(xtmp)
    for iobj in range(nobj):
        if skythresh > 0.0:
            sobjs[iobj].maskwidth = extract_maskwidth*sobjs[iobj].fwhm*(1.0 + 0.5*np.log10(np.fmax(sobjs[iobj].smash_peakflux/skythresh,1.0)))
        else:
            sobjs[iobj].maskwidth = extract_maskwidth*sobjs[iobj].fwhm
        sep = np.abs(xtmp-sobjs[iobj].spat_fracpos)
        sep_inc = sobjs[iobj].maskwidth/nsamp
        close = sep <= sep_inc
        qobj[close] += sobjs[iobj].smash_peakflux*np.exp(np.fmax(-2.77*(sep[close]*nsamp)**2/sobjs[iobj].fwhm**2,-9.0))

    # Create an objmask. This is created here in case we decide to use it later, but it is not currently used
    skymask_objflux = np.copy(thismask)
    skymask_objflux[thismask] = np.interp(ximg[thismask],xtmp,qobj) < (skymask_nthresh*threshold)
    # Still have to make the skymask
    skymask_fwhm = create_skymask_fwhm(sobjs,thismask)
    skymask = skymask_objflux | skymask_fwhm
    # If requested display the resulting traces on top of the image
    if (nobj > 0) & (show_trace):
        viewer, ch = ginga.show_image(image*(thismask*inmask))
        ginga.show_slits(viewer, ch, slit_left.T, slit_righ.T, slit_ids = sobjs[0].slitid)
        for iobj in range(nobj):
            if sobjs[iobj].hand_extract_flag == False:
                color = 'orange'
            else:
                color = 'blue'
            ginga.show_trace(viewer, ch,sobjs[iobj].trace_spat, trc_name = sobjs[iobj].idx, color=color)


    return sobjs, skymask[thismask]

def remap_orders(xinit, spec_min_max, inverse=False):

    """
    This code remaps echelle orders to all extend over the same numer of pixels. It is meant to deal with cases
    where the echelle orders do not completely span the detector. Initial tests with PCA using this remapping
    indicate (for vlt_xshooter_nir) that the remapping does not work as well as simply linear extroplating the traces
    in the PCA. The traces appear to compress better onto a PCA when they are not remapped. So this functionality
    is experimemtnal and not currently used.


    Args:
        xinit: ndarray, (nspec, norders)
           Array of input traces that one wants to remap.
        spec_min_max: ndarray, (2, norders)
           Array containing the spec_min and spec_max defined for each order
        inverse: bool, default = False,
           If True, perform the inverse re-mapping rather than the re-mapping.

    Returns:

    """

    nspec, norders = xinit.shape
    spec_vec = np.arange(nspec)
    spec_vec_norm = spec_vec/float(nspec-1)
    xinit_remap = np.zeros_like(xinit)
    for iord in range(norders):
        igood = (spec_vec >= spec_min_max[0,iord]) & (spec_vec <= spec_min_max[1,iord])
        spec_norm_iord = (spec_vec - spec_vec[igood].min())/(spec_vec[igood].max()  - spec_vec[igood].min())
        if inverse:
            xinit_remap[:, iord] = scipy.interpolate.interp1d(spec_vec_norm, xinit[:, iord], kind='linear',
                                                              bounds_error=False, fill_value='extrapolate')(spec_norm_iord)
        else:
            xinit_remap[:,iord] = scipy.interpolate.interp1d(spec_norm_iord[igood], xinit[igood,iord], kind='linear',
                                                             bounds_error=False, fill_value='extrapolate')(spec_vec_norm)
    return xinit_remap


def pca_trace(xinit_in, spec_min_max=None, predict = None, npca = None, pca_explained_var=99.0,
              coeff_npoly = None, debug=True, order_vec = None, lower = 3.0,
              upper = 3.0, minv = None,maxv = None, maxrej=1,
              xinit_mean = None):

    """
    Use a PCA model to determine the best object (or slit edge) traces for echelle spectrographs.

    Parameters
    ----------
    xinit:  ndarray, (nspec, norders)
       Array of input traces that one wants to PCA model. For object finding this will be the traces for orders where
       an object was detected. If an object was not detected on some orders (see ech_objfind), the standard star
       (or order boundaries)  will be  assigned to these orders at the correct fractional slit position, and a joint PCA
       fit will be performed to the detected traces and the standard/slit traces.

    Optional Parameters
    -------------------
    spec_min_max: float or int ndarray, (2, norders), default=None.  This is a 2-d array which defines the minimum and maximum of each order in the
       spectral direction on the detector. This should only be used for echelle spectrographs for which the orders do not
       entirely cover the detector, and each order passed in for xinit_in is a succession of orders on the detector.
       The code will re-map the traces such that they all have the same length, compute the PCA, and then re-map the orders
       back. This improves performanc for echelle spectrographs by removing the nonlinear shrinking of the orders so that
       the linear pca operation can better predict the traces. THIS IS AN EXPERIMENTAL FEATURE. INITIAL TESTS WITH
       XSHOOTER-NIR INDICATED THAT IT DID NOT IMPROVE PERFORMANCE AND SIMPLY LINEAR EXTRAPOLATION OF THE ORDERS INTO THE
       REGIONS THAT ARE NOT ILLUMINATED PERFORMED SIGNIFICANTLY BETTER. DO NOT USE UNTIL FURTHER TESTING IS PERFORMED. IT
       COULD HELP WITH OTHER MORE NONLINEAR SPECTROGRAPHS.
    predict: ndarray, bool (norders,), default = None
       Orders which have True are those that will be predicted by extrapolating the fit of the PCA coefficents for those
       orders which have False set in this array. The default is None, which means that the coefficients of all orders
       will be fit simultaneously and no extrapolation will be performed. For object finding, we use the standard star
       (or slit boundaries) as the input for orders for which a trace is not identified and fit the coefficients of all
       simultaneously. Thus no extrapolation is performed. For tracing slit boundaries it may be useful to perform
       extrapolations.
    npca: int, default = None
       number of PCA components to be kept. The maximum number of possible PCA components would be = norders, which is to say
       that no PCA compression woulud be performed. For the default of None, npca will be automatically determinedy by
       calculating the minimum number of components required to explain 99% (pca_explained_var) of the variance in the different orders.
    pca_explained_var: float, default = 99
       Amount of explained variance cut used to determine where to truncate the PCA, i.e. to determine npca.

    coeff_npoly: int, default = None
       Order of polynomial fits used for PCA coefficients fitting. The defualt is None, which means that coeff_noly
       will be automatically determined by taking the number of orders into account. PCA components that explain
       less variance (and are thus much noiser) are fit with lower order.

    debug: bool, default = False
        Show plots useful for debugging.

    Returns:
    --------
    pca_fit:  ndarray, float (nspec, norders)
        Array with the same size as xinit, which contains the pca fitted orders.
    """

    nspec, norders = xinit_in.shape

    if order_vec is None:
        order_vec = np.arange(norders,dtype=float)

    if predict is None:
        predict = np.zeros(norders,dtype=bool)

    # use_order = True orders used to predict the predict = True bad orders
    use_order = np.invert(predict)
    ngood = np.sum(use_order)

    if ngood < 2:
        msgs.warn('There are no good traces to PCA fit. There is probably a bug somewhere. Exiting and returning input traces.')
        return xinit_in, {}, None, None

    if spec_min_max is not None:
        xinit = remap_orders(xinit_in, spec_min_max)
    else:
        xinit = xinit_in

    # Take out the mean position of each input trace
    if xinit_mean is None:
        xinit_mean = np.mean(xinit, axis=0)

    xpca = xinit - xinit_mean
    xpca_use = xpca[:, use_order].T
    pca_full = PCA()
    pca_full.fit(xpca_use)
    var = np.cumsum(np.round(pca_full.explained_variance_ratio_, decimals=6) * 100)
    npca_full = var.size
    if npca is None:
        if var[0]>=pca_explained_var:
            npca = 1
            msgs.info('The first PCA component contains more than {:5.3f} of the information'.format(pca_explained_var))
        else:
            npca = int(np.ceil(np.interp(pca_explained_var, var,np.arange(npca_full)+1)))
            msgs.info('Truncated PCA to contain {:5.3f}'.format(pca_explained_var) + '% of the total variance. ' +
                      'Number of components to keep is npca = {:d}'.format(npca))
    else:
        npca = int(npca)
        var_trunc = np.interp(float(npca),np.arange(npca_full)+1.0, var)
        msgs.info('Truncated PCA with npca={:d} components contains {:5.3f}'.format(npca, var_trunc) + '% of the total variance.')

    if npca_full < npca:
        msgs.warn('Not enough good traces for a PCA fit of the requested dimensionality. The full (non-compressing) PCA has size: '
                  'npca_full = {:d}'.format(npca_full) + ' is < npca = {:d}'.format(npca))
        msgs.warn('Using the input trace for now. But you should lower npca <= npca_full')
        return xinit_in, {}, None, None

    if coeff_npoly is None:
        coeff_npoly = int(np.fmin(np.fmax(np.floor(3.3*ngood/norders),1.0),3.0))


    # Polynomial coefficient for PCA coefficients
    npoly_vec =np.zeros(npca, dtype=int)
    # Fit first pca dimension (with largest variance) with a higher order npoly depending on number of good orders.
    # Fit all higher dimensions (with lower variance) with a line
    # Cascade down and use lower order polynomial for PCA directions that contain less variance
    for ipoly in range(npca):
        npoly_vec[ipoly] = np.fmax(coeff_npoly - ipoly,1)

        pca = PCA(n_components=npca)
        pca_coeffs_use = pca.fit_transform(xpca_use)
        pca_vectors = pca.components_

    pca_coeffs_new = np.zeros((norders, npca))
    fit_dict = {}
    # Now loop over the dimensionality of the compression and perform a polynomial fit to
    for idim in range(npca):
        # Only fit the use_order orders, then use this to predict the others
        xfit = order_vec[use_order]
        yfit = pca_coeffs_use[:,idim]
        ncoeff = npoly_vec[idim]
        # ToDO robust_poly_fit needs to return minv and maxv as outputs for the fits to be usable downstream
        msk_new, poly_out = utils.robust_polyfit_djs(xfit, yfit, ncoeff, function='polynomial', maxiter=25,
                                                     lower=lower, upper=upper,
                                                     maxrej=maxrej,
                                                     sticky=False, minx = minv, maxx = maxv)
        pca_coeffs_new[:,idim] = utils.func_val(poly_out, order_vec, 'polynomial')
        fit_dict[str(idim)] = {}
        fit_dict[str(idim)]['coeffs'] = poly_out
        fit_dict[str(idim)]['minv'] = minv
        fit_dict[str(idim)]['maxv'] = maxv
        if debug:
            # Evaluate the fit
            xvec = np.linspace(order_vec.min(),order_vec.max(),num=100)
            robust_mask_new = msk_new == 1
            plt.plot(xfit, yfit, 'ko', mfc='None', markersize=8.0, label='pca coeff')
            plt.plot(xfit[~robust_mask_new], yfit[~robust_mask_new], 'r+', markersize=20.0,label='robust_polyfit_djs rejected')
            plt.plot(xvec, utils.func_val(poly_out, xvec, 'polynomial'),ls='-.', color='steelblue',
                     label='Polynomial fit of order={:d}'.format(ncoeff))
            plt.xlabel('Order Number', fontsize=14)
            plt.ylabel('PCA Coefficient', fontsize=14)
            plt.title('PCA Fit for Dimension #{:d}/{:d}'.format(idim + 1,npca))
            plt.legend()
            plt.show()

    pca_model = np.outer(pca.mean_,np.ones(norders)) + (np.dot(pca_coeffs_new, pca_vectors)).T
#   pca_model_mean = np.mean(pca_model,0)
#   pca_fit = np.outer(np.ones(nspec), xinit_mean) + (pca_model - pca_model_mean)
#   JFH which is correct?
    pca_fit = np.outer(np.ones(nspec), xinit_mean) + (pca_model)

    if spec_min_max is not None:
        pca_out = remap_orders(pca_fit, spec_min_max, inverse=True)
    else:
        pca_out = pca_fit

    #embed(header='2006 of pca_trace')
    return pca_out, fit_dict, pca.mean_, pca_vectors



<<<<<<< HEAD
def ech_objfind(image, ivar, slitmask, slit_left, slit_righ, order_vec, maskslits,
                inmask=None, fof_link=1.0, plate_scale=0.2,
=======
def ech_objfind(image, ivar, slitmask, slit_left, slit_righ, inmask=None, spec_min_max=None,
                fof_link=1.0, order_vec=None, plate_scale=0.2,
>>>>>>> 2a90fa66
                std_trace=None, ncoeff=5, npca=None, coeff_npoly=None, min_snr=-np.inf, nabove_min_snr=1,
                pca_explained_var=99.0, box_radius=2.0, fwhm=3.0, hand_extract_dict=None, nperslit=5, bg_smth=5.0,
                extract_maskwidth=3.0, sig_thresh = 10.0, peak_thresh=0.0, abs_thresh=0.0, specobj_dict=None,
                trim_edg=(5,5), show_peaks=False, show_fits=False, show_single_fits=False,
                show_trace=False, show_single_trace=False, debug=False):
    """
    Object finding routine for Echelle spectrographs. This routine:
       1) runs object finding on each order individually
       2) Links the objects found together using a friends-of-friends algorithm on fractional order position.
       3) For objects which were only found on some orders, the standard (or the slit boundaries) are placed at the appropriate
          fractional position along the order.
       4) A PCA fit to the traces is performed using the routine above pca_fit

    Parameters
    ----------
    image:  float ndarray, shape (nspec, nspat)
        Image to search for objects from. This image has shape (nspec, nspat) where the first dimension (nspec) is spectral,
        and second dimension (nspat) is spatial. Note this image can either have the sky background in it, or have already been sky subtracted.
        Object finding works best on sky-subtracted images. Ideally objfind would be run in another routine, global sky-subtraction performed, and
        then this code should be run. However, it is also possible to run this code on non sky subtracted images.
    ivar: float ndarray, shape (nspec, nspat)
       Inverse variance image for the input image.
    slitmask: int ndarray, shape (nspec, nspat)
       Integer image indicating the pixels that belong to each order. Pixels that are not on an order have value -1, and those
       that are on an order have a value equal to the slit number (i.e. 0 to nslits-1 from left to right on the image)
    slit_left:  float ndarray
        Left boundary of orders to be extracted (given as floating pt pixels). This a 2-d array with shape (nspec, norders)
    slit_righ:  float ndarray
<<<<<<< HEAD
        Left boundary of slit/order to be extracted (given as floating pt pixels). This a 1-d array with shape (nspec, 1)
        or (nspec)
    order_vec (np.ndarray):
        Orders to search
=======
        Left boundary of orders to be extracted (given as floating pt pixels). This a 2-d array with shape (nspec, norders)

>>>>>>> 2a90fa66

    Optional Parameters
    ----------
    inmask: ndarray, bool, shape (nspec, nspat), default = None
        Input mask for the input image.
    spec_min_max: float or int ndarray, (2, norders), default=None. This is a 2-d array which defines the minimum and maximum of each order in the
       spectral direction on the detector. This should only be used for echelle spectrographs for which the orders do not
       entirely cover the detector. The pca_trace code will re-map the traces such that they all have the same length,
       compute the PCA, and then re-map the orders back. This improves performanc for echelle spectrographs by removing
       the nonlinear shrinking of the orders so that the linear pca operation can better predict the traces. If not
       passed in it will be determined automitically from the slitmask
    fof_link: float, default = 0.3"
        Friends-of-friends linking length in arcseconds used to link together traces across orders. The routine links
        together at the same fractional slit position and links them together with a friends-of-friends algorithm using
        this linking length.
    plate_scale: float or ndarray, if an ndarray shape is (norders,) default = 0.2
       plate scale of your detector, in unit of arcsec/pix. This can either be a single float for every order, or an array
       with size norders indicating the plate scale of each order.
    ncoeff: int, default = 5
       Order of polynomial fit to traces
    npca: int, default = None
       Nmber of PCA components you want to keep. default is None and it will be assigned automatically by calculating
       the number of components contains approximately 99% of the variance
    coeff_npoly: int, default = None,
       order of polynomial used for PCA coefficients fitting. Default is None and this will be determined automatically.
    min_snr: float, default = 0.2
       Minimum SNR for keeping an object. For an object to be kept it must have a median S/N ratio above min_snr for
       at least nabove_min_snr orders.
    nabove_min_snr: int, default = 1
       The required number of orders that an object must have with median SNR>min_snr in order to be kept.
    box_radius: float,
      box_car extraction radius in arcseconds for SNR calculation and trimming
    sig_thresh: threshord for finding objects
    show_peaks: whether plotting the QA of peak finding of your object in each order
    show_fits: Plot trace fitting for final fits using PCA as crutch
    show_single_fits: Plot trace fitting for single order fits
    show_trace: whether display the resulting traces on top of the image
    debug:

    Returns
    -------
    (sobjs, skymask): tuple

    sobjs: object
      Specobjs object containing the objects detected
    skymask: float ndarray, same shape as image
      Skymask indicating which pixels can be used for global sky subtraction
    """

    if specobj_dict is None:
        specobj_dict = {'setup': 'unknown', 'slitid': 999, 'orderindx': 999,
                        'det': 1, 'objtype': 'unknown', 'pypeline': 'Echelle'}


    # TODO Update FOF algorithm here with the one from scikit-learn.

    allmask = slitmask > -1
    if inmask is None:
        inmask = allmask

    frameshape = image.shape
    nspec = frameshape[0]
    nspat = frameshape[1]
<<<<<<< HEAD
    norders = len(order_vec)
=======
    norders = slit_left.shape[1]

    if spec_min_max is None:
        spec_min_max = np.zeros(2,norders)
        for iord in range(norders):
            ispec, ispat = np.where(slitmask == iord)
            spec_min_max[:,iord] = ispec.min(), ispec.max()

    if order_vec is None:
        order_vec = np.arange(norders)
>>>>>>> 2a90fa66

    if isinstance(plate_scale,(float, int)):
        plate_scale_ord = np.full(norders, plate_scale)
    elif isinstance(plate_scale,(np.ndarray, list, tuple)):
        if len(plate_scale) == norders:
            plate_scale_ord = plate_scale
        elif len(plate_scale) == 1:
            plate_scale_ord = np.full(norders, plate_scale[0])
        else:
            msgs.error('Invalid size for plate_scale. It must either have one element or norders elements')
    else:
        msgs.error('Invalid type for plate scale')

    specmid = nspec // 2
    spec_vec = np.arange(nspec)
    slit_width = slit_righ - slit_left
    slit_spec_pos = nspec/2.0
    slit_spat_pos = np.zeros((norders, 2))
    for iord in range(norders):
        slit_spat_pos[iord, :] = (np.interp(slit_spec_pos, spec_vec, slit_left[:,iord]), np.interp(slit_spec_pos, spec_vec, slit_righ[:,iord]))

    # create the ouptut images skymask and objmask
    skymask_objfind = np.copy(allmask)
    # Loop over orders and find objects
    sobjs = specobjs.SpecObjs()
    # ToDo replace orderindx with the true order number here? Maybe not. Clean up slitid and orderindx!
    gdorders = np.arange(norders)[np.invert(maskslits)]
    for iord in gdorders: #range(norders):
        msgs.info('Finding objects on order # {:d}'.format(order_vec[iord]))
        thismask = slitmask == iord
        inmask_iord = inmask & thismask
        specobj_dict['slitid'] = iord
        specobj_dict['orderindx'] = iord
        try:
            std_in = std_trace[:,iord]
        except TypeError:
            std_in = None
        sobjs_slit, skymask_objfind[thismask] = \
            objfind(image, thismask, slit_left[:,iord], slit_righ[:,iord], spec_min_max=spec_min_max[:,iord],
                    inmask=inmask_iord,std_trace=std_in, ncoeff=ncoeff, fwhm=fwhm,hand_extract_dict=hand_extract_dict,
                    nperslit=nperslit, bg_smth=bg_smth, extract_maskwidth=extract_maskwidth, sig_thresh=sig_thresh,
                    peak_thresh=peak_thresh, abs_thresh=abs_thresh, trim_edg=trim_edg, show_peaks=show_peaks,
                    show_fits=show_single_fits, show_trace=show_single_trace, specobj_dict=specobj_dict)
        # ToDO make the specobjs _set_item_ work with expressions like this spec[:].orderindx = iord
        for spec in sobjs_slit:
            spec.ech_orderindx = iord
            spec.ech_order = order_vec[iord]
            _ = spec.set_idx()
        sobjs.add_sobj(sobjs_slit)

    nfound = len(sobjs)

    if nfound == 0:
        return sobjs, skymask_objfind[allmask]

    FOF_frac = fof_link/(np.median(np.median(slit_width,axis=0)*plate_scale_ord))
    # Run the FOF. We use fake coordinaes
    fracpos = sobjs.spat_fracpos
    ra_fake = fracpos/1000.0 # Divide all angles by 1000 to make geometry euclidian
    dec_fake = 0.0*fracpos
    if nfound>1:
        (inobj_id, multobj_id, firstobj_id, nextobj_id) = spheregroup(ra_fake, dec_fake, FOF_frac/1000.0)
        obj_id_init = inobj_id.copy()
    elif nfound==1:
        obj_id_init = np.zeros(1,dtype='int')

    uni_obj_id_init, uni_ind_init = np.unique(obj_id_init, return_index=True)

    # Now loop over the unique objects and check that there is only one object per order. If FOF
    # grouped > 1 objects on the same order, then this will be popped out as its own unique object
    obj_id = obj_id_init.copy()
    nobj_init = len(uni_obj_id_init)
    for iobj in range(nobj_init):
        for iord in range(norders):
            on_order = (obj_id_init == uni_obj_id_init[iobj]) & (sobjs.ech_orderindx == iord)
            if (np.sum(on_order) > 1):
                msgs.warn('Found multiple objects in a FOF group on order iord={:d}'.format(iord) + msgs.newline() +
                          'Spawning new objects to maintain a single object per order.')
                off_order = (obj_id_init == uni_obj_id_init[iobj]) & (sobjs.ech_orderindx != iord)
                ind = np.where(on_order)[0]
                if np.any(off_order):
                    # Keep the closest object to the location of the rest of the group (on other orders)
                    # as corresponding to this obj_id, and spawn new obj_ids for the others.
                    frac_mean = np.mean(fracpos[off_order])
                    min_dist_ind = np.argmin(np.abs(fracpos[ind] - frac_mean))
                else:
                    # If there are no other objects with this obj_id to compare to, then we simply have multiple
                    # objects grouped together on the same order, so just spawn new object IDs for them to maintain
                    # one obj_id per order
                    min_dist_ind = 0
                ind_rest = np.setdiff1d(ind,ind[min_dist_ind])
                obj_id[ind_rest] = (np.arange(len(ind_rest)) + 1) + obj_id_init.max()

    uni_obj_id, uni_ind = np.unique(obj_id, return_index=True)
    nobj = len(uni_obj_id)
    msgs.info('FOF matching found {:d}'.format(nobj) + ' unique objects')

    gfrac = np.zeros(nfound)
    for jj in range(nobj):
        this_obj_id = obj_id == uni_obj_id[jj]
        gfrac[this_obj_id] = np.median(fracpos[this_obj_id])

    uni_frac = gfrac[uni_ind]

    # Sort with respect to fractional slit location to guarantee that we have a similarly sorted list of objects later
    isort_frac = uni_frac.argsort()
    uni_obj_id = uni_obj_id[isort_frac]
    uni_frac = uni_frac[isort_frac]

    sobjs_align = sobjs.copy()
    # Loop over the orders and assign each specobj a fractional position and a obj_id number
    for iobj in range(nobj):
        for iord in range(norders):
            on_order = (obj_id == uni_obj_id[iobj]) & (sobjs_align.ech_orderindx == iord)
            # ToDO fix specobjs set_item to get rid of these crappy loops
            for spec in sobjs_align[on_order]:
                spec.ech_fracpos = uni_frac[iobj]
                spec.ech_objid = uni_obj_id[iobj]
                spec.objid = uni_obj_id[iobj]
                spec.ech_frac_was_fit = False

    # Now loop over objects and fill in the missing objects and their traces. We will fit the fraction slit position of
    # the good orders where an object was found and use that fit to predict the fractional slit position on the bad orders
    # where no object was found
    for iobj in range(nobj):
        # Grab all the members of this obj_id from the object list
        indx_obj_id = sobjs_align.ech_objid == uni_obj_id[iobj]
        nthisobj_id = np.sum(indx_obj_id)
        # Perform the fit if this objects shows up on more than three orders
        if (nthisobj_id>3) and (nthisobj_id<norders):
            thisorderindx = sobjs_align[indx_obj_id].ech_orderindx
            goodorder = np.zeros(norders,dtype=bool)
            goodorder[thisorderindx] = True
            badorder = np.invert(goodorder)
            xcen_good = (sobjs_align[indx_obj_id].trace_spat).T
            slit_frac_good = (xcen_good-slit_left[:,goodorder])/slit_width[:,goodorder]
            # Fractional slit position averaged across the spectral direction for each order
            frac_mean_good = np.mean(slit_frac_good, 0)
            # Performa  linear fit to fractional slit position
            msk_frac, poly_coeff_frac = utils.robust_polyfit_djs(order_vec[goodorder], frac_mean_good, 1,
                                                                 function='polynomial', maxiter=20, lower=2, upper=2,
                                                                 use_mad= True, sticky=False,
                                                                 minx = order_vec.min(), maxx=order_vec.max())
            frac_mean_new = np.zeros(norders)
            frac_mean_new[badorder] = utils.func_val(poly_coeff_frac, order_vec[badorder], 'polynomial',
                                                     minx = order_vec.min(),maxx=order_vec.max())
            frac_mean_new[goodorder] = frac_mean_good
            if debug:
                frac_mean_fit = utils.func_val(poly_coeff_frac, order_vec, 'polynomial')
                plt.plot(order_vec[goodorder][msk_frac], frac_mean_new[goodorder][msk_frac], 'ko', mfc='k', markersize=8.0, label='Good Orders Kept')
                plt.plot(order_vec[goodorder][np.invert(msk_frac)], frac_mean_new[goodorder][np.invert(msk_frac)], 'ro', mfc='k', markersize=8.0, label='Good Orders Rejected')
                plt.plot(order_vec[badorder], frac_mean_new[badorder], 'ko', mfc='None', markersize=8.0, label='Predicted Bad Orders')
                plt.plot(order_vec,frac_mean_new,'+',color='cyan',markersize=12.0,label='Final Order Fraction')
                plt.plot(order_vec, frac_mean_fit, 'r-', label='Fractional Order Position Fit')
                plt.xlabel('Order Index', fontsize=14)
                plt.ylabel('Fractional Slit Position', fontsize=14)
                plt.title('Fractional Slit Position Fitting')
                plt.legend()
                plt.show()
        else:
            frac_mean_new = np.full(norders, uni_frac[iobj])

        # Now loop over the orders and add objects on the ordrers for which the current object was not found
        for iord in range(norders):
            # Is the current object detected on this order?
            on_order = (sobjs_align.ech_objid == uni_obj_id[iobj]) & (sobjs_align.ech_orderindx == iord)
            if not np.any(on_order):
                # Add this to the sobjs_align, and assign required tags
                thisobj = specobjs.SpecObj(frameshape, slit_spat_pos[iord,:], slit_spec_pos, det = sobjs_align[0].det,
                                           setup = sobjs_align[0].setup, slitid = iord,
                                           objtype=sobjs_align[0].objtype, pypeline=sobjs_align[0].pypeline)
                thisobj.ech_orderindx = iord
                thisobj.ech_order = order_vec[iord]
                thisobj.spat_fracpos = uni_frac[iobj]
                # Assign traces using the fractional position fit above
                if std_trace is not None:
                    x_trace = np.interp(slit_spec_pos, spec_vec, std_trace[:,iord])
                    shift = np.interp(slit_spec_pos, spec_vec,slit_left[:,iord] + slit_width[:,iord]*frac_mean_new[iord]) - x_trace
                    thisobj.trace_spat = std_trace[:,iord] + shift
                else:
                    thisobj.trace_spat = slit_left[:, iord] + slit_width[:, iord] * frac_mean_new[iord]  # new trace
                thisobj.trace_spec = spec_vec
                thisobj.spat_pixpos = thisobj.trace_spat[specmid]
                # Use the real detections of this objects for the FWHM
                this_obj_id = obj_id == uni_obj_id[iobj]
                # Assign to the fwhm of the nearest detected order
                imin = np.argmin(np.abs(sobjs_align[this_obj_id].ech_orderindx - iord))
                thisobj.fwhm = sobjs_align[imin].fwhm
                thisobj.maskwidth = sobjs_align[imin].maskwidth
                thisobj.ech_fracpos = uni_frac[iobj]
                thisobj.ech_objid = uni_obj_id[iobj]
                thisobj.objid = uni_obj_id[iobj]
                thisobj.ech_frac_was_fit = True
                thisobj.set_idx()
                sobjs_align.add_sobj(thisobj)
                obj_id = np.append(obj_id, uni_obj_id[iobj])
                gfrac = np.append(gfrac, uni_frac[iobj])

    # Loop over the objects and perform a quick and dirty extraction to assess S/N.
    varimg = utils.calc_ivar(ivar)
    flux_box = np.zeros((nspec, norders, nobj))
    ivar_box = np.zeros((nspec, norders, nobj))
    mask_box = np.zeros((nspec, norders, nobj))
    SNR_arr = np.zeros((norders, nobj))
    for iobj in range(nobj):
        for iord in range(norders):
            indx = (sobjs_align.ech_objid == uni_obj_id[iobj]) & (sobjs_align.ech_orderindx == iord)
            spec = sobjs_align[indx][0]
            thismask = slitmask == iord
            inmask_iord = inmask & thismask
            # TODO make the snippet below its own function quick_extraction()
            box_rad_pix = box_radius/plate_scale_ord[iord]
            flux_tmp  = extract_boxcar(image*inmask_iord, spec.trace_spat,box_rad_pix, ycen = spec.trace_spec)
            var_tmp  = extract_boxcar(varimg*inmask_iord, spec.trace_spat,box_rad_pix, ycen = spec.trace_spec)
            ivar_tmp = utils.calc_ivar(var_tmp)
            pixtot  = extract_boxcar(ivar*0 + 1.0, spec.trace_spat,box_rad_pix, ycen = spec.trace_spec)
            mask_tmp = (extract_boxcar(ivar*inmask_iord == 0.0, spec.trace_spat,box_rad_pix, ycen = spec.trace_spec) != pixtot)
            flux_box[:,iord,iobj] = flux_tmp*mask_tmp
            ivar_box[:,iord,iobj] = np.fmax(ivar_tmp*mask_tmp,0.0)
            mask_box[:,iord,iobj] = mask_tmp
            (mean, med_sn, stddev) = sigma_clipped_stats(flux_box[mask_tmp,iord,iobj]*np.sqrt(ivar_box[mask_tmp,iord,iobj]),
            sigma_lower=5.0,sigma_upper=5.0)
            # ToDO assign this to sobjs_align for use in the extraction
            SNR_arr[iord,iobj] = med_sn
            spec.ech_snr = med_sn

    # Purge objects with low SNR that don't show up in enough orders, sort the list of objects with respect to obj_id
    # and orderindx
    keep_obj = np.zeros(nobj,dtype=bool)
    sobjs_trim = specobjs.SpecObjs()
    # objids are 1 based so that we can easily asign the negative to negative objects
    iobj_keep = 1
    for iobj in range(nobj):
        if (np.sum(SNR_arr[:,iobj] > min_snr) >= nabove_min_snr):
            keep_obj[iobj] = True
            ikeep = sobjs_align.ech_objid == uni_obj_id[iobj]
            sobjs_keep = sobjs_align[ikeep].copy()
            for spec in sobjs_keep:
                spec.ech_objid = iobj_keep
                spec.objid = iobj_keep
            sobjs_trim.add_sobj(sobjs_keep[np.argsort(sobjs_keep.ech_orderindx)])
            iobj_keep += 1
        else:
            msgs.info('Purging object #{:d}'.format(iobj) + ' which does not satisfy min_snr > {:5.2f}'.format(min_snr) +
                      ' on at least nabove_min_snr >= {:d}'.format(nabove_min_snr) + ' orders')

    nobj_trim = np.sum(keep_obj)

    if nobj_trim == 0:
        sobjs_final = specobjs.SpecObjs()
        skymask = create_skymask_fwhm(sobjs_final, allmask)
        return sobjs_final, skymask[allmask]

    SNR_arr_trim = SNR_arr[:,keep_obj]


    sobjs_final = sobjs_trim.copy()
    # Loop over the objects one by one and adjust/predict the traces
    pca_fits = np.zeros((nspec, norders, nobj_trim))

    # Create the trc_inmask for iterative fitting below
    trc_inmask = np.zeros((nspec, norders), dtype=bool)
    for iord in range(norders):
        trc_inmask[:,iord] = (spec_vec >= spec_min_max[0,iord]) & (spec_vec <= spec_min_max[1,iord])


    for iobj in range(nobj_trim):
        indx_obj_id = sobjs_final.ech_objid == (iobj + 1)
        # PCA predict all the orders now (where we have used the standard or slit boundary for the bad orders above)
        msgs.info('Fitting echelle object finding PCA for object {:d}\{:d} with median SNR = {:5.3f}'.format(
                iobj + 1,nobj_trim,np.median(sobjs_final[indx_obj_id].ech_snr)))
        pca_fits[:, :, iobj], _, _, _= pca_trace((sobjs_final[indx_obj_id].trace_spat).T,
                                                 npca=npca, pca_explained_var=pca_explained_var,
                                                 coeff_npoly=coeff_npoly, debug=debug)
        # Perform iterative flux weighted centroiding using new PCA predictions
        xinit_fweight = pca_fits[:,:,iobj].copy()
        inmask_now = inmask & allmask
        # TODO Input fwhm here
        #trc_inmask = (spec_vec >= spec_min_max[0]) & (spec_vec <= spec_min_max[1])
        xfit_fweight, _, _, _= iter_tracefit(image, xinit_fweight, ncoeff, inmask = inmask_now, trc_inmask=trc_inmask,
                                             fwhm=fwhm, show_fits=show_fits)
        # Perform iterative Gaussian weighted centroiding
        xinit_gweight = xfit_fweight.copy()
        xfit_gweight, _ , _, _= iter_tracefit(image, xinit_gweight, ncoeff, inmask = inmask_now,  trc_inmask=trc_inmask,
                                              gweight=True, fwhm=fwhm, show_fits=show_fits)
        xfit_final = trace_slits.extrapolate_trace(xfit_gweight, spec_min_max)
        # Assign the new traces
        for iord, spec in enumerate(sobjs_final[indx_obj_id]):
            spec.trace_spat = xfit_final[:,iord]
            spec.spat_pixpos = spec.trace_spat[specmid]

    #TODO Put in some criterion here that does not let the fractional position change too much during the iterative
    # tracefitting. The problem is spurious apertures identified on one slit can be pulled over to the center of flux
    # resulting in a bunch of objects landing on top of each other.

    # Set the IDs
    for spec in sobjs_final:
        spec.ech_order = order_vec[spec.ech_orderindx]
    sobjs_final.set_idx()

    skymask_fwhm = create_skymask_fwhm(sobjs_final,allmask)
    skymask = skymask_objfind | skymask_fwhm

    if show_trace:
        viewer, ch = ginga.show_image(image*allmask)

        for spec in sobjs_trim:
            color = 'green' if spec.ech_frac_was_fit else 'magenta'
            ## Showing the final flux weighted centroiding from PCA predictions
            ginga.show_trace(viewer, ch, spec.trace_spat, spec.idx, color=color)


        for iobj in range(nobj_trim):
            for iord in range(norders):
                ## Showing PCA predicted locations before recomputing flux/gaussian weighted centroiding
                ginga.show_trace(viewer, ch, pca_fits[:,iord, iobj], str(uni_frac[iobj]), color='yellow')
                ## Showing the final traces from this routine
                ginga.show_trace(viewer, ch, sobjs_final.trace_spat[iord].T, sobjs_final.idx, color='cyan')


        # Labels for the points
        text_final = [dict(type='text', args=(nspat / 2 -40, nspec / 2, 'final trace'),
                           kwargs=dict(color='cyan', fontsize=20))]

        text_pca = [dict(type='text', args=(nspat / 2 -40, nspec / 2 - 30, 'PCA fit'),kwargs=dict(color='yellow', fontsize=20))]

        text_fit = [dict(type='text', args=(nspat / 2 -40, nspec / 2 - 60, 'predicted'),kwargs=dict(color='green', fontsize=20))]

        text_notfit = [dict(type='text', args=(nspat / 2 -40, nspec / 2 - 90, 'originally found'),kwargs=dict(color='magenta', fontsize=20))]

        canvas = viewer.canvas(ch._chname)
        canvas_list = text_final + text_pca + text_fit + text_notfit
        canvas.add('constructedcanvas', canvas_list)

    # TODO two things need to be debugged. 1) For objects which were found and traced, i don't think we should be updating the tracing with
    # the PCA. This just adds a failutre mode. 2) The PCA fit is going wild for X-shooter. Debug that.
    return sobjs_final, skymask[allmask]<|MERGE_RESOLUTION|>--- conflicted
+++ resolved
@@ -2120,13 +2120,8 @@
 
 
 
-<<<<<<< HEAD
-def ech_objfind(image, ivar, slitmask, slit_left, slit_righ, order_vec, maskslits,
-                inmask=None, fof_link=1.0, plate_scale=0.2,
-=======
-def ech_objfind(image, ivar, slitmask, slit_left, slit_righ, inmask=None, spec_min_max=None,
-                fof_link=1.0, order_vec=None, plate_scale=0.2,
->>>>>>> 2a90fa66
+def ech_objfind(image, ivar, slitmask, slit_left, slit_righ, order_vec, inmask=None, spec_min_max=None,
+                fof_link=1.0, plate_scale=0.2,
                 std_trace=None, ncoeff=5, npca=None, coeff_npoly=None, min_snr=-np.inf, nabove_min_snr=1,
                 pca_explained_var=99.0, box_radius=2.0, fwhm=3.0, hand_extract_dict=None, nperslit=5, bg_smth=5.0,
                 extract_maskwidth=3.0, sig_thresh = 10.0, peak_thresh=0.0, abs_thresh=0.0, specobj_dict=None,
@@ -2155,15 +2150,10 @@
     slit_left:  float ndarray
         Left boundary of orders to be extracted (given as floating pt pixels). This a 2-d array with shape (nspec, norders)
     slit_righ:  float ndarray
-<<<<<<< HEAD
-        Left boundary of slit/order to be extracted (given as floating pt pixels). This a 1-d array with shape (nspec, 1)
-        or (nspec)
+        Left boundary of orders to be extracted (given as floating pt pixels). This a 2-d array with shape (nspec, norders)
     order_vec (np.ndarray):
         Orders to search
-=======
-        Left boundary of orders to be extracted (given as floating pt pixels). This a 2-d array with shape (nspec, norders)
-
->>>>>>> 2a90fa66
+
 
     Optional Parameters
     ----------
@@ -2227,10 +2217,7 @@
     frameshape = image.shape
     nspec = frameshape[0]
     nspat = frameshape[1]
-<<<<<<< HEAD
     norders = len(order_vec)
-=======
-    norders = slit_left.shape[1]
 
     if spec_min_max is None:
         spec_min_max = np.zeros(2,norders)
@@ -2240,7 +2227,6 @@
 
     if order_vec is None:
         order_vec = np.arange(norders)
->>>>>>> 2a90fa66
 
     if isinstance(plate_scale,(float, int)):
         plate_scale_ord = np.full(norders, plate_scale)
