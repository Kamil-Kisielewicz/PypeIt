""" Module for generating the Arc image"""
from __future__ import absolute_import, division, print_function, unicode_literals

import os
import inspect
import numpy as np

from pypeit import msgs
from pypeit import processimages
from pypeit import masterframe
from pypeit.par import pypeitpar

from pypeit import debugger

class ArcImage(processimages.ProcessImages, masterframe.MasterFrame):
    """
    Generate an Arc Image by processing and combining one or more arc frames.

    Args:
        spectrograph (:class:`pypeit.spectrographs.spectrograph.Spectrograph`):
            The `Spectrograph` instance that sets the
            instrument used to take the observations.  Used to set
            :attr:`spectrograph`.
        files (:obj:`list`, optional):
            The list of files to process.  Can be an empty list.
        det (:obj:`int`, optional):
            The 1-indexed detector number to process.
        par (:class:`pypeit.par.pypeitpar.FrameGroupPar`):
            The parameters used to type and process the arc frames.
        master_key (:obj:`str`, optional):
            The string identifier for the instrument configuration.  See
            :class:`pypeit.masterframe.MasterFrame`.
        master_dir (str, optional): Path to master frames
        reuse_masters (bool, optional): Load from disk if possible
        msbias (ndarray or str, optional): Guides bias subtraction

    Attributes:
        frametype (str): Set to 'arc'
<<<<<<< HEAD

    Inherited Attributes:
        stack (ndarray): Final output image

=======
        stack (ndarray): Final output image

>>>>>>> 7eb2e7b2
    """

    # Frametype is a class attribute
    frametype = 'arc'

    def __init__(self, spectrograph, files=None, det=1, par=None, master_key=None,
                 master_dir=None, reuse_masters=False, msbias=None):
    
        # Parameters unique to this Object
        self.msbias = msbias

        # Parameters
        self.par = pypeitpar.FrameGroupPar(self.frametype) if par is None else par

        # Start us up
        processimages.ProcessImages.__init__(self, spectrograph, files=files, det=det,
                                             par=self.par['process'])

        # MasterFrames: Specifically pass the ProcessImages-constructed
        # spectrograph even though it really only needs the string name
        masterframe.MasterFrame.__init__(self, self.frametype, master_key,
                                         reuse_masters=reuse_masters, master_dir=master_dir)

    def build_image(self, overwrite=False):
        """ Build the arc image from one or more arc files

        Args:
            overwrite: (:obj: `bool`, optional):
                Regenerate the stack image

        Returns:
            ndarray: :attr:`stack` Combined, processed image
            
        """
        # Combine
        self.stack = self.process(bias_subtract=self.msbias, overwrite=overwrite, trim=True)
        #
        return self.stack

<|MERGE_RESOLUTION|>--- conflicted
+++ resolved
@@ -36,15 +36,8 @@
 
     Attributes:
         frametype (str): Set to 'arc'
-<<<<<<< HEAD
-
-    Inherited Attributes:
         stack (ndarray): Final output image
 
-=======
-        stack (ndarray): Final output image
-
->>>>>>> 7eb2e7b2
     """
 
     # Frametype is a class attribute
