# Module for guiding construction of the Wavelength Image
from __future__ import absolute_import, division, print_function

import inspect
import numpy as np
import os

#from importlib import reload

from pypeit import msgs
from pypeit import utils
from pypeit import masterframe
from pypeit import ginga
from pypeit.core import arc

from pypeit import debugger


class WaveImage(masterframe.MasterFrame):
    """Class to generate the Wavelength Image

    Parameters
    ----------
    tilts : ndarray
      Tilt image
    wv_calib : dict
      wavelength solution dictionary
    settings : dict
    master_key : str
    maskslits : ndarray
      True = skip this slit
    slitpix : ndarray
      Specifies locations of pixels in the slits

    Attributes
    ----------
    frametype : str
      Hard-coded to 'wave'
    wave : ndarray
      Wavelength image

    steps : list
      List of the processing steps performed
    """
    # Frametype is a class attribute
    frametype = 'wave'

    def __init__(self, tslits_dict, tilts, wv_calib, spectrograph, binning = None, master_key=None, master_dir=None, mode=None,
                 maskslits=None):

        # MasterFrame
        masterframe.MasterFrame.__init__(self, self.frametype, master_key,
                                         master_dir=master_dir, mode=mode)

        # Required parameters (but can be None)
        self.tslits_dict = tslits_dict
        self.tilts = tilts
        self.wv_calib = wv_calib
        self.spectrograph = spectrograph
        self.binning = binning
<<<<<<< HEAD
        self.slitmask = self.spectrograph.slitmask(self.tslits_dict, binning=self.binning)
=======
        self.slitmask = self.spectrograph.slitmask(self.tslits_dict)
>>>>>>> bc3f374e
        self.par = wv_calib['par']

        # Optional parameters
        self.maskslits = maskslits

        # Attributes
        self.steps = [] # List to hold ouptut from inspect about what module create the image?

        # Main output
        self.wave = None

    def _build_wave(self):
        """
        Main algorithm to build the wavelength image

        Returns
        -------
        self.wave : ndarray
          Wavelength image

        """
        # TODO: self.maskslits cannot be None
        # Loop on slits
        ok_slits = np.where(~self.maskslits)[0]
        self.wave = np.zeros_like(self.tilts)
        nspec =self.slitmask.shape[0]

        # Error checking on the wv_calib
        #if (nspec-1) != int(self.wv_calib[str(0)]['fmax']):
        #    msgs.error('Your wavelength fits used inconsistent normalization. Something is wrong!')

        # Ff this is echelle print out a status message and do some error checking
        if self.par['echelle']:
            msgs.info('Evaluating 2-d wavelength solution for echelle....')
            if len(self.wv_calib['fit2d']['orders']) != len(ok_slits):
                msgs.error('wv_calib and ok_slits do not line up. Something is very wrong!')

        # Unpack some 2-d fit parameters if this is echelle
        for slit in ok_slits:
            thismask = (self.slitmask == slit)
            if self.par['echelle']:
                order = self.spectrograph.slit2order(slit)
                # evaluate solution
                tmpwv = utils.func_val(self.wv_calib['fit2d']['coeffs'], self.tilts[thismask], self.wv_calib['fit2d']['func2d'],
                                       x2=np.ones_like(self.tilts[thismask])*order,
                                       minx=self.wv_calib['fit2d']['min_spec'], maxx=self.wv_calib['fit2d']['max_spec'],
                                       minx2=self.wv_calib['fit2d']['min_order'], maxx2=self.wv_calib['fit2d']['max_order'])/order
            else:
                iwv_calib = self.wv_calib[str(slit)]
                tmpwv = utils.func_val(iwv_calib['fitc'], self.tilts[thismask], iwv_calib['function'],
                                       minx=iwv_calib['fmin'], maxx=iwv_calib['fmax'])
            self.wave[thismask] = tmpwv
        # Step
        self.steps.append(inspect.stack()[0][3])
        # Return
        return self.wave

    def show(self, item='wave'):
        """
        Show the image

        Parameters
        ----------
        item : str, optional

        Returns
        -------

        """
        if item == 'wave':
            if self.wave is not None:
                ginga.show_image(self.wave)
        else:
            msgs.warn("Not able to show this type of image")

    def __repr__(self):
        # Generate sets string
        txt = '<{:s}: >'.format(self.__class__.__name__)
        return txt

<|MERGE_RESOLUTION|>--- conflicted
+++ resolved
@@ -58,11 +58,7 @@
         self.wv_calib = wv_calib
         self.spectrograph = spectrograph
         self.binning = binning
-<<<<<<< HEAD
-        self.slitmask = self.spectrograph.slitmask(self.tslits_dict, binning=self.binning)
-=======
         self.slitmask = self.spectrograph.slitmask(self.tslits_dict)
->>>>>>> bc3f374e
         self.par = wv_calib['par']
 
         # Optional parameters
