""" Module for Shane/Kast specific codes
"""
import numpy as np
import os
from pkg_resources import resource_filename

from astropy.time import Time
from astropy.io import fits

from pypeit import msgs
from pypeit import telescopes
from pypeit.core import framematch
from pypeit.par import pypeitpar
from pypeit.spectrographs import spectrograph
from pypeit.core import parse

from IPython import embed

class ShaneKastSpectrograph(spectrograph.Spectrograph):
    """
    Child to handle Shane/Kast specific code
    """
    def __init__(self):
        # Get it started
        super(ShaneKastSpectrograph, self).__init__()
        self.spectrograph = 'shane_kast'
        self.telescope = telescopes.ShaneTelescopePar()
        #self.timeunit = 'isot'

    @staticmethod
    def default_pypeit_par():
        """
        Set default parameters for Shane Kast reductions.
        """
        par = pypeitpar.PypeItPar()
        # Frame numbers
        par['calibrations']['standardframe']['number'] = 1
        par['calibrations']['biasframe']['number'] = 5
        par['calibrations']['pixelflatframe']['number'] = 5
        par['calibrations']['traceframe']['number'] = 5
        par['calibrations']['arcframe']['number'] = 1


        # Scienceimage default parameters
        par['scienceimage'] = pypeitpar.ScienceImagePar()
        # Always flux calibrate, starting with default parameters
        par['fluxcalib'] = pypeitpar.FluxCalibrationPar()
        # Always correct for flexure, starting with default parameters
        par['flexure']['method'] = 'boxcar'
        # Set the default exposure time ranges for the frame typing
        par['calibrations']['biasframe']['exprng'] = [None, 1]
        par['calibrations']['darkframe']['exprng'] = [999999, None]     # No dark frames
        par['calibrations']['pinholeframe']['exprng'] = [999999, None]  # No pinhole frames
        par['calibrations']['pixelflatframe']['exprng'] = [0, None]
        par['calibrations']['traceframe']['exprng'] = [0, None]
        par['calibrations']['arcframe']['exprng'] = [None, 61]
        par['calibrations']['standardframe']['exprng'] = [1, 61]
        par['scienceframe']['exprng'] = [61, None]
        return par

    def compound_meta(self, headarr, meta_key):
        if meta_key == 'mjd':
            time = headarr[0]['DATE']
            ttime = Time(time, format='isot')
            return ttime.mjd
        else:
            msgs.error("Not ready for this compound meta")

    def init_meta(self):
        """
        Generate the meta data dict
        Note that the children can add to this

        Returns:
            self.meta: dict (generated in place)

        """
        meta = {}
        # Required (core)
        meta['ra'] = dict(ext=0, card='RA')
        meta['dec'] = dict(ext=0, card='DEC')
        meta['target'] = dict(ext=0, card='OBJECT')
        # dispname is arm specific (blue/red)
        meta['decker'] = dict(ext=0, card='SLIT_N')
        meta['binning'] = dict(ext=0, card=None, default='1,1')
        meta['mjd'] = dict(ext=0, card=None, compound=True)
        meta['exptime'] = dict(ext=0, card='EXPTIME')
        meta['airmass'] = dict(ext=0, card='AIRMASS')
        # Additional ones, generally for configuration determination or time
        meta['dichroic'] = dict(ext=0, card='BSPLIT_N')
        lamp_names = [ '1', '2', '3', '4', '5',
                       'A', 'B', 'C', 'D', 'E', 'F', 'G', 'H', 'I', 'J', 'K']
        for kk,lamp_name in enumerate(lamp_names):
            meta['lampstat{:02d}'.format(kk+1)] = dict(ext=0, card='LAMPSTA{0}'.format(lamp_name))
        # Ingest
        self.meta = meta

    def configuration_keys(self):
        """
        Set the configuration keys

        Returns:
            cfg_keys: list

        """
        # decker is not included because arcs are often taken with a 0.5" slit
        return ['dispname', 'dichroic' ]

    def check_frame_type(self, ftype, fitstbl, exprng=None):
        """
        Check for frames of the provided type.
        """
        good_exp = framematch.check_frame_exptime(fitstbl['exptime'], exprng)
        if ftype in ['science', 'standard']:
            return good_exp & self.lamps(fitstbl, 'off')
#            \
#                        & np.array([ t not in ['Arcs', 'Bias', 'Dome Flat']
#                                        for t in fitstbl['target']])
        if ftype == 'bias':
            return good_exp # & (fitstbl['target'] == 'Bias')
        if ftype in ['pixelflat', 'trace']:
            # Flats and trace frames are typed together
            return good_exp & self.lamps(fitstbl, 'dome') # & (fitstbl['target'] == 'Dome Flat')
        if ftype in ['pinhole', 'dark']:
            # Don't type pinhole or dark frames
            return np.zeros(len(fitstbl), dtype=bool)
        if ftype in ['arc', 'tilt']:
            return good_exp & self.lamps(fitstbl, 'arcs')#  & (fitstbl['target'] == 'Arcs')

        msgs.warn('Cannot determine if frames are of type {0}.'.format(ftype))
        return np.zeros(len(fitstbl), dtype=bool)
  
    def lamps(self, fitstbl, status):
        """
        Check the lamp status.

        Args:
            fitstbl (:obj:`astropy.table.Table`):
                The table with the fits header meta data.
            status (:obj:`str`):
                The status to check.  Can be `off`, `arcs`, or `dome`.
        
        Returns:
            numpy.ndarray: A boolean array selecting fits files that
            meet the selected lamp status.

        Raises:
            ValueError:
                Raised if the status is not one of the valid options.
        """
        if status == 'off':
            # Check if all are off
            return np.all(np.array([ (fitstbl[k] == 'off') | (fitstbl[k] == 'None')
                                        for k in fitstbl.keys() if 'lampstat' in k]), axis=0)
        if status == 'arcs':
            # Check if any arc lamps are on
            arc_lamp_stat = [ 'lampstat{0:02d}'.format(i) for i in range(6,17) ]
            return np.any(np.array([ fitstbl[k] == 'on' for k in fitstbl.keys()
                                            if k in arc_lamp_stat]), axis=0)
        if status == 'dome':
            # Check if any dome lamps are on
            dome_lamp_stat = [ 'lampstat{0:02d}'.format(i) for i in range(1,6) ]
            return np.any(np.array([ fitstbl[k] == 'on' for k in fitstbl.keys()
                                            if k in dome_lamp_stat]), axis=0)
        raise ValueError('No implementation for status = {0}'.format(status))

class ShaneKastBlueSpectrograph(ShaneKastSpectrograph):
    """
    Child to handle Shane/Kast blue specific code
    """
    def __init__(self):
        # Get it started
        super(ShaneKastBlueSpectrograph, self).__init__()
        self.spectrograph = 'shane_kast_blue'
        self.camera = 'KASTb'
        self.detector = [
                # Detector 1
                pypeitpar.DetectorPar(
                            dataext         = 0,
                            specaxis        = 1,
                            specflip        = False,
                            xgap            = 0.,
                            ygap            = 0.,
                            ysize           = 1.,
                            platescale      = 0.43,
                            darkcurr        = 0.0,
                            saturation      = 65535.,
                            nonlinear       = 0.76,
                            numamplifiers   = 2,
                            gain            = [1.2, 1.2],
                            ronoise         = [3.7, 3.7],
                            datasec         = ['[:, 1:1024]', '[:, 1025:2048]'],    # These are rows, columns on the raw frame, 1-indexed
                            oscansec        = ['[:, 2050:2080]', '[:, 2081:2111]'],
                            suffix          = '_blue'
                            )]
        self.numhead = 1
        # Uses timeunit from parent class
        # Uses default primary_hdrext
        self.sky_file = 'sky_kastb_600.fits'

    def default_pypeit_par(self):
        """
        Set default parameters for Shane Kast Blue reductions.
        """
        par = ShaneKastSpectrograph.default_pypeit_par()
        par['rdx']['spectrograph'] = 'shane_kast_blue'
        par['flexure']['spectrum'] = os.path.join(resource_filename('pypeit', 'data/sky_spec/'),
                                                  'sky_kastb_600.fits')
        # 1D wavelength solution
        par['calibrations']['wavelengths']['sigdetect'] = 5.
        par['calibrations']['wavelengths']['rms_threshold'] = 0.20
        par['calibrations']['wavelengths']['lamps'] = ['CdI','HgI','HeI']

        par['calibrations']['wavelengths']['method'] = 'full_template'
        par['calibrations']['wavelengths']['n_first'] = 3
        par['calibrations']['wavelengths']['match_toler'] = 2.5
        par['calibrations']['wavelengths']['nonlinear_counts'] = self.detector[0]['nonlinear'] * self.detector[0]['saturation']

        # Set wave tilts order
        par['calibrations']['tilts']['spat_order'] = 3
        par['calibrations']['tilts']['spec_order'] = 5
        par['calibrations']['tilts']['maxdev_tracefit'] = 0.02
        par['calibrations']['tilts']['maxdev2d'] = 0.02

        return par

    def config_specific_par(self, scifile, inp_par=None):
        """
        Modify the PypeIt parameters to hard-wired values used for
        specific instrument configurations.

        .. todo::
            Document the changes made!

        Args:
            scifile (str):
                File to use when determining the configuration and how
                to adjust the input parameters.
            inp_par (:class:`pypeit.par.parset.ParSet`, optional):
                Parameter set used for the full run of PypeIt.  If None,
                use :func:`default_pypeit_par`.

        Returns:
            :class:`pypeit.par.parset.ParSet`: The PypeIt paramter set
            adjusted for configuration specific parameter values.
        """
        par = self.default_pypeit_par() if inp_par is None else inp_par
        # TODO: Should we allow the user to override these?

        if self.get_meta_value(scifile, 'dispname') == '600/4310':
            par['calibrations']['wavelengths']['reid_arxiv'] = 'shane_kast_blue_600.fits'
        elif self.get_meta_value(scifile, 'dispname') == '452/3306':
            par['calibrations']['wavelengths']['reid_arxiv'] = 'shane_kast_blue_452.fits'
        elif self.get_meta_value(scifile, 'dispname') == '830/3460':  # NOT YET TESTED
            par['calibrations']['wavelengths']['reid_arxiv'] = 'shane_kast_blue_830.fits'
        else:
            msgs.error("NEED TO ADD YOUR GRISM HERE!")
        # Return
        return par


    def init_meta(self):
        """
        Meta data specific to shane_kast_blue

        Returns:

        """
        super(ShaneKastBlueSpectrograph, self).init_meta()
        # Add the name of the dispersing element
        # dispangle and filter1 are not defined for Shane Kast Blue

        # Required
        self.meta['dispname'] = dict(ext=0, card='GRISM_N')
        # Additional (for config)


class ShaneKastRedSpectrograph(ShaneKastSpectrograph):
    """
    Child to handle Shane/Kast red specific code
    """
    def __init__(self):

        # Get it started
        super(ShaneKastRedSpectrograph, self).__init__()
        self.spectrograph = 'shane_kast_red'
        self.camera = 'KASTr'
        self.detector = [
                # Detector 1
                pypeitpar.DetectorPar(
                            dataext         = 0,
                            specaxis        = 0,
                            specflip        = False,
                            xgap            = 0.,
                            ygap            = 0.,
                            ysize           = 1.,
                            platescale      = 0.43,
                            darkcurr        = 0.0,
                            saturation      = 65535.,
                            nonlinear       = 0.76,
                            numamplifiers   = 2,
                            gain            = [1.9, 1.9],
                            ronoise         = [3.8, 3.8],
                            datasec         = ['[:,40:102]', '[:,103:347]'],
                            oscansec        = ['[:,425:522]', '[:,524:610]'],
                            suffix          = '_red'
                            )]
        self.numhead = 1
        # Uses timeunit from parent class
        # Uses default primary_hdrext
        # self.sky_file = ?

    def default_pypeit_par(self):
        """
        Set default parameters for Shane Kast Red reductions.
        """
        par = ShaneKastSpectrograph.default_pypeit_par()
        par['rdx']['spectrograph'] = 'shane_kast_red'

        # 1D wavelength solution
        par['calibrations']['wavelengths']['lamps'] = ['NeI','HgI','HeI','ArI']
        par['calibrations']['wavelengths']['nonlinear_counts'] = self.detector[0]['nonlinear'] * self.detector[0]['saturation']

        return par

    def init_meta(self):
        """
        Meta data specific to shane_kast_red

        Returns:

        """
        super(ShaneKastRedSpectrograph, self).init_meta()
        # Add the name of the dispersing element
        # dispangle is not defined for Shane Kast Blue

        # Required
        self.meta['dispname'] = dict(ext=0, card='GRATNG_N')
        self.meta['dispangle'] = dict(ext=0, card='GRTILT_P')
        # Additional (for config)

    def get_image_section(self, inp=None, det=1, section='datasec'):
        """
        Over-ride parent method

        Args:
<<<<<<< HEAD
            inp (str):
              Filename
            det (int, optional):
              Not used
            section (str):
              datasec or oscansec

        Returns:
            list, bool, bool:

        """
        # Inp better be a string here!  Could check
        hdu = fits.open(inp)
        head0 = hdu[0].header

        # Get *FULL* datasec
        datsec = head0['DATASEC']  # THIS MAY BE BINNED
        xs_tot, xe_tot, y1, y2 = np.array(parse.load_sections(datsec, fmt_iraf=False)).flatten()
        naxis1 = head0['NAXIS1']

        # Assume Amp 2 is 283 pixels long, yup 283
        x2_size = 283

        if section == 'datasec':
            section1 = '[:,{:d}:{:d}]'.format(xs_tot,xe_tot-x2_size)
            section2 = '[:,{:d}:{:d}]'.format(xe_tot-x2_size+1, xe_tot)
        elif section == 'oscansec':
            noscan = (naxis1-xe_tot) // 2
            section1 = '[:,{:d}:{:d}]'.format(xe_tot+3, xe_tot+noscan-3)
            section2 = '[:,{:d}:{:d}]'.format(naxis1-noscan+3, naxis1-3)
        sections = [section1, section2]
        #
        return sections, False, False
=======
            headers (list):
                A list of headers read from a fits file
        """
        expected_values = {   '0.NAXIS': 2,
                            '0.DSENSOR': '2k x 4k Hamamatsu' }
        super(ShaneKastRedSpectrograph, self).check_headers(headers,
                                                            expected_values=expected_values)
>>>>>>> 92e39c8f

class ShaneKastRedRetSpectrograph(ShaneKastSpectrograph):
    """
    Child to handle Shane/Kast red specific code
    """
    def __init__(self):
        # Get it started
        super(ShaneKastRedRetSpectrograph, self).__init__()
        self.spectrograph = 'shane_kast_red_ret'
        # WARNING: This is not unique wrt ShaneKastRed...
        self.camera = 'KASTr'
        self.detector = [
                # Detector 1
                pypeitpar.DetectorPar(
                            dataext         = 0,
                            specaxis        = 1,
                            specflip        = False,
                            xgap            = 0.,
                            ygap            = 0.,
                            ysize           = 1.,
                            platescale      = 0.774,
                            darkcurr        = 0.0,
                            saturation      = 120000., # JFH adjusted to this level as the flat are otherwise saturated
                            nonlinear       = 0.76,
                            numamplifiers   = 1,
                            gain            = 3.0,
                            ronoise         = 12.5,
                            datasec         = '[:,1:1200]',
                            oscansec        = '[:,1203:1232]',
                            suffix          = '_red'
                            )]
        # TODO: Can we change suffix to be unique wrt ShaneKastRed?
        self.numhead = 1
        # Uses timeunit from parent class
        # Uses default primary_hdrext
        # self.sky_file = ?

    def default_pypeit_par(self):
        """
        Set default parameters for Shane Kast Red Ret reductions.
        """
        par = ShaneKastSpectrograph.default_pypeit_par()
        par['rdx']['spectrograph'] = 'shane_kast_red_ret'
        par['calibrations']['pixelflatframe']['number'] = 3
        par['calibrations']['traceframe']['number'] = 3

        # 1D wavelength solution
        par['calibrations']['wavelengths']['lamps'] = ['NeI', 'HgI', 'HeI', 'ArI']
        par['calibrations']['wavelengths']['nonlinear_counts'] = self.detector[0]['nonlinear'] * self.detector[0]['saturation']
        par['calibrations']['wavelengths']['sigdetect'] = 5.

        return par

    def check_header(self, headers):
        """
        Check headers match expectations for a Shane Kast Red Ret
        exposure.

        See also
        :func:`pypeit.spectrographs.spectrograph.Spectrograph.check_headers`.

        Args:
            headers (list):
                A list of headers read from a fits file
        """
        expected_values = {   '0.NAXIS': 2,
                            '0.DSENSOR': 'Ret 400x1200' }
        super(ShaneKastRedRetSpectrograph, self).check_headers(headers,
                                                               expected_values=expected_values)
    
    def init_meta(self):
        """
        Meta data specific to shane_kast_blue

        Returns:

        """
        super(ShaneKastRedRetSpectrograph, self).init_meta()
        # Add the name of the dispersing element
        # dispangle and filter1 are not defined for Shane Kast Blue

        # Required
        self.meta['dispname'] = dict(ext=0, card='GRATNG_N')
        self.meta['dispangle'] = dict(ext=0, card='GRTILT_P')
        # Additional (for config)
<|MERGE_RESOLUTION|>--- conflicted
+++ resolved
@@ -344,7 +344,6 @@
         Over-ride parent method
 
         Args:
-<<<<<<< HEAD
             inp (str):
               Filename
             det (int, optional):
@@ -378,15 +377,6 @@
         sections = [section1, section2]
         #
         return sections, False, False
-=======
-            headers (list):
-                A list of headers read from a fits file
-        """
-        expected_values = {   '0.NAXIS': 2,
-                            '0.DSENSOR': '2k x 4k Hamamatsu' }
-        super(ShaneKastRedSpectrograph, self).check_headers(headers,
-                                                            expected_values=expected_values)
->>>>>>> 92e39c8f
 
 class ShaneKastRedRetSpectrograph(ShaneKastSpectrograph):
     """
@@ -456,7 +446,7 @@
                             '0.DSENSOR': 'Ret 400x1200' }
         super(ShaneKastRedRetSpectrograph, self).check_headers(headers,
                                                                expected_values=expected_values)
-    
+
     def init_meta(self):
         """
         Meta data specific to shane_kast_blue
