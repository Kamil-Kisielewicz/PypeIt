--- conflicted
+++ resolved
@@ -119,15 +119,7 @@
         msgs.info("Restricting reductions to detector={}".format(args.det))
         par['rdx']['detnum'] = int(args.det)
 
-<<<<<<< HEAD
-    # Write the par to disk
-    msgs.info('Writing the parameters to {}'.format(args.par_outfile))
-    par.to_config(args.par_outfile)
-
-    # Now run the coadds
-=======
     # Get headers and base names
->>>>>>> 8ea58ff2
     spec1d_files = [files.replace('spec2d', 'spec1d') for files in spec2d_files]
     head1d = fits.getheader(spec1d_files[0])
     head2d = fits.getheader(spec2d_files[0])
@@ -186,12 +178,11 @@
         stack_dict = coadd2d.load_coadd2d_stacks(spec2d_files, det)
 
         sci_dict[det]['sciimg'], sci_dict[det]['sciivar'], sci_dict[det]['skymodel'], \
-<<<<<<< HEAD
                 sci_dict[det]['objmodel'], sci_dict[det]['ivarmodel'], sci_dict[det]['outmask'], \
                 sci_dict[det]['specobjs'] \
                         = coadd2d.extract_coadd2d(stack_dict, master_dir, ir_redux=ir_redux,
                                                   par=par, show=args.show, show_peaks=args.peaks,
-                                                  std=args.std)
+                                                  std=args.std, coarse_grid=args.coarse_grid)
 
     # Make the new Science dir
     # TODO: This needs to be defined by the user
@@ -203,29 +194,3 @@
     # Save the results
     save.save_all(sci_dict, stack_dict['master_key_dict'], master_dir, spectrograph, head1d,
                   head2d, scipath, basename)
-=======
-        sci_dict[det]['objmodel'], sci_dict[det]['ivarmodel'], sci_dict[det]['outmask'], \
-        sci_dict[det]['specobjs'] = coadd2d.extract_coadd2d(stack_dict, master_dir, ir_redux=ir_redux, par=par,
-                                                            show=args.show, show_peaks=args.peaks, std=args.std,
-                                                            coarse_grid=args.coarse_grid)
-
-    # Make the science directory, and write outputs to disk
-    master_key_dict = stack_dict['master_key_dict']
-    scipath = redux_path + 'Science_coadd'
-    if os.path.exists(scipath):
-        msgs.info("The following directory already exists:" + msgs.newline() + scipath)
-    else:
-        os.mkdir(scipath)
-    binning = np.array([stack_dict['tslits_dict']['binspectral'], stack_dict['tslits_dict']['binspatial']])
-    save.save_all(sci_dict, master_key_dict, master_dir, spectrograph, head1d, head2d, scipath, basename,binning=binning)
-
-
-
-    # I don't think I need this below
-    #try:
-    #    mjd = head1d['mjd']  # recorded as 'mjd' in fitstbl
-    #except KeyError:
-    #    mjd = head1d['MJD-OBS']
-    #obstime = time.Time(mjd, format='mjd')
-
->>>>>>> 8ea58ff2
