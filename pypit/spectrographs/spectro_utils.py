""" Utilities for spectograph codes
"""
from __future__ import (print_function, absolute_import, division, unicode_literals)
import numpy as np

from pypit import msgs
from pypit.spectrographs import gemini_gmos
from pypit.spectrographs import keck_deimos
from pypit.spectrographs import keck_lris
from pypit.spectrographs import keck_nirspec
from pypit.spectrographs import keck_nires
from pypit.spectrographs import shane_kast
from pypit.spectrographs import wht_isis
from pypit.spectrographs import tng_dolores

from pypit import ardebug as debugger


def load_spec_class(spectrograph=None, data_file=None):
    """
    Instantiate a Spectrograph class based on the given input

    Args:
        spectrograph: str, optional
        data_file: str, optional
          NOT YET IMPLEMENTED

    Returns:
        spec_class: Spectrograph class (or one of its children)

    """
    spec_class = None
    if spectrograph is not None:
        if 'keck_lris_blue' in spectrograph:
            spec_class = keck_lris.KeckLRISBSpectrograph()
        elif 'keck_lris_red' in spectrograph:
            spec_class = keck_lris.KeckLRISRSpectrograph()
        elif 'keck_deimos' in spectrograph:
            spec_class = keck_deimos.KeckDEIMOSSpectrograph()
        elif 'keck_nirspec' in spectrograph:
            spec_class = keck_nirspec.KeckNIRSPECSpectrograph()
        elif 'shane_kast_blue' in spectrograph:
            spec_class = shane_kast.ShaneKastBlueSpectrograph()
        elif 'shane_kast_red' in spectrograph:
            spec_class = shane_kast.ShaneKastRedSpectrograph()
        elif 'shane_kast_red_ret' in spectrograph:
            spec_class = shane_kast.ShaneKastRedRetSpectrograph()
        elif 'wht_isis_blue' in spectrograph:
            spec_class = wht_isis.WhtIsisBlueSpectrograph()
        elif 'tng_dolores' in spectrograph:
            spec_class = tng_dolores.TngDoloresSpectrograph()
<<<<<<< HEAD
        elif 'gemini_gmos_south' in spectrograph:
            spec_class = gemini_gmos.GeminiGMOSSSpectrograph()
=======
        elif 'keck_nires' in spectrograph:
            spec_class = keck_nires.KeckNIRESpectrograph()
>>>>>>> a3907d03
        else:
            msgs.error("Spectrograph not supported")
    #
    return spec_class
<|MERGE_RESOLUTION|>--- conflicted
+++ resolved
@@ -49,13 +49,10 @@
             spec_class = wht_isis.WhtIsisBlueSpectrograph()
         elif 'tng_dolores' in spectrograph:
             spec_class = tng_dolores.TngDoloresSpectrograph()
-<<<<<<< HEAD
+        elif 'keck_nires' in spectrograph:
+            spec_class = keck_nires.KeckNIRESpectrograph()
         elif 'gemini_gmos_south' in spectrograph:
             spec_class = gemini_gmos.GeminiGMOSSSpectrograph()
-=======
-        elif 'keck_nires' in spectrograph:
-            spec_class = keck_nires.KeckNIRESpectrograph()
->>>>>>> a3907d03
         else:
             msgs.error("Spectrograph not supported")
     #
