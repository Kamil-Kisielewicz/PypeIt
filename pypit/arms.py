""" Primary module for guiding the reduction of long/multi-slit data
"""
from __future__ import (print_function, absolute_import, division, unicode_literals)

import numpy as np
import os

from collections import OrderedDict

from pypit import msgs
from pypit import arparse as settings
from pypit import arload
from pypit import arutils
from pypit.core import arprocimg
from pypit.core import arsave
from pypit.core import arwave
from pypit.core import arsetup
from pypit import arpixels
from pypit.core import arsort
from pypit import arcimage
from pypit import biasframe
from pypit import bpmimage
from pypit import calibrations
from pypit import flatfield
from pypit import fluxspec
from pypit import traceslits
from pypit import wavecalib
from pypit import waveimage
from pypit import wavetilts
from pypit import scienceimage

from pypit import ardebug as debugger


def ARMS(spectrograph, fitstbl, setup_dict):
    """
    Automatic Reduction of Multislit Data

    Parameters
    ----------
    spectrograph : str
    fitstbl : Table
      Contains relevant information from fits header files
    setup_dict : dict

    Returns
    -------
    status : int
      Status of the reduction procedure
      0 = Successful full execution
      1 = Successful processing of setup or calcheck
    """
    status = 0

    # Generate sciexp list, if need be (it will be soon)
    #sv_std_idx = []
    std_dict = {}
    #sciexp = []
    all_sci_ID = fitstbl['sci_ID'].data[fitstbl['science']]  # Binary system: 1,2,4,8, etc.
    numsci = len(all_sci_ID)
    basenames = [None]*numsci  # For fluxing at the very end

    # Init calib dict
    caliBrate = calibrations.MultiSlitCalibrations(fitstbl, save_masters=True)

    # Spectrometer class
    spectro_class = spectro_utils.load_spec_class(spectrograph=spectrograph)

    # Loop on science exposure first
    #  calib frames, e.g. arcs)
    for sc in range(numsci):
        # Init
        sci_dict = OrderedDict()  # This needs to be ordered
        sci_dict['meta'] = {}
        sci_dict['meta']['vel_corr'] = 0.
        sci_ID = all_sci_ID[sc]
        scidx = np.where((fitstbl['sci_ID'] == sci_ID) & fitstbl['science'])[0][0]
        msgs.info("Reducing file {0:s}, target {1:s}".format(fitstbl['filename'][scidx],
                                                             fitstbl['target'][scidx])) #slf._target_name))
        # Loop on Detectors
        for kk in range(settings.spect['mosaic']['ndet']):
            det = kk + 1  # Detectors indexed from 1
            if settings.argflag['reduce']['detnum'] is not None:
                if det not in map(int, settings.argflag['reduce']['detnum']):
                    msgs.warn("Skipping detector {:d}".format(det))
                    continue
                else:
                    msgs.warn("Restricting the reduction to detector {:d}".format(det))
            # Setup
            dnum = settings.get_dnum(det)
            msgs.info("Working on detector {:s}".format(dnum))
            sci_dict[det] = {}

            namp = settings.spect[dnum]["numamplifiers"]
            setup = arsetup.instr_setup(sci_ID, det, fitstbl, setup_dict, namp, must_exist=True)

            #settings.argflag['reduce']['masters']['setup'] = setup

            # TODO -- Update/avoid the following with new settings
            tsettings = settings.argflag.copy()
            tsettings['detector'] = settings.spect[settings.get_dnum(det)]
            try:
                tsettings['detector']['dataext'] = tsettings['detector']['dataext01']  # Kludge; goofy named key
            except KeyError: # LRIS, DEIMOS
                tsettings['detector']['dataext'] = None
            tsettings['detector']['dispaxis'] = settings.argflag['trace']['dispersion']['direction']
            tsettings['detector']['binning'] = fitstbl['binning'][0]

            # New ones
            #tsettings['trace'] = settings.argflag['trace'].copy()
            tsettings['masters'] = settings.argflag['reduce']['masters']
            tsettings['masters']['directory'] = settings.argflag['run']['directory']['master']+'_'+ settings.argflag['run']['spectrograph']
            tsettings['masters']['setup'] = setup

            ###############################################################################
<<<<<<< HEAD
            # Generate a bad pixel mask (should not repeat)
            if 'bpm' in calib_dict[setup].keys():
                msbpm = calib_dict[setup]['bpm']
            else:
                # Grab it -- msbpm is a 2D image
                msbpm, _ = bpmimage.get_mspbm(det, spectrograph, tsettings, msarc.shape,
                                      binning=fitstbl['binning'][scidx],
                                      reduce_badpix=settings.argflag['reduce']['badpix'],
                                      msbias=msbias)
                # Save
                calib_dict[setup]['bpm'] = msbpm

            ###############################################################################
            # Generate an array that provides the physical pixel locations on the detector
            pixlocn = arpixels.gen_pixloc(msarc.shape, det, settings.argflag)

            ###############################################################################
            # Slit Tracing
            if 'trace' in calib_dict[setup].keys():  # Internal
                tslits_dict = calib_dict[setup]['trace']
            else:
                # Setup up the settings (will be Refactored with settings)
                ts_settings = dict(trace=settings.argflag['trace'], masters=settings.argflag['reduce']['masters'])
                ts_settings['masters']['directory'] = settings.argflag['run']['directory']['master']+'_'+ settings.argflag['run']['spectrograph']
                # Get it -- Key arrays are in the tslits_dict
                tslits_dict, _ = traceslits.get_tslits_dict(det, setup, spectrograph, sci_ID,
                                                            ts_settings['trace']['slits'],
                                                            tsettings, fitstbl, pixlocn, msbias,
                                                            msbpm, datasec_img,
                                                            trim=settings.argflag['reduce']['trim'])
                # Save in calib
                calib_dict[setup]['trace'] = tslits_dict

            ###############################################################################
            # Initialize maskslits
            nslits = tslits_dict['lcen'].shape[1]
            maskslits = np.zeros(nslits, dtype=bool)

            ###############################################################################
            # Generate the 1D wavelength solution
            if 'wavecalib' in calib_dict[setup].keys():
                wv_calib = calib_dict[setup]['wavecalib']
                wv_maskslits = calib_dict[setup]['wvmask']
            elif settings.argflag["reduce"]["calibrate"]["wavelength"] == "pixel":
                msgs.info("A wavelength calibration will not be performed")
                wv_calib = None
                wv_maskslits = np.zeros_like(maskslits, dtype=bool)
            else:
                # Setup up the settings (will be Refactored with settings)
                wvc_settings = dict(calibrate=settings.argflag['arc']['calibrate'], masters=settings.argflag['reduce']['masters'])
                wvc_settings['masters']['directory'] = settings.argflag['run']['directory']['master']+'_'+ settings.argflag['run']['spectrograph']
                nonlinear = settings.spect[settings.get_dnum(det)]['saturation'] * settings.spect[settings.get_dnum(det)]['nonlinear']
                # Get it
                wv_calib, wv_maskslits, _ = wavecalib.get_wv_calib(
                    det, setup, spectrograph, sci_ID, wvc_settings, fitstbl, tslits_dict, pixlocn,
                    msarc, nonlinear=nonlinear)
                # Save in calib
                calib_dict[setup]['wavecalib'] = wv_calib
                calib_dict[setup]['wvmask'] = wv_maskslits
            # Mask me
            maskslits += wv_maskslits

            ###############################################################################
            # Derive the spectral tilt
            if 'tilts' in calib_dict[setup].keys():
                mstilts = calib_dict[setup]['tilts']
                wt_maskslits = calib_dict[setup]['wtmask']
            else:
                # Settings kludges
                tilt_settings = dict(tilts=settings.argflag['trace']['slits']['tilts'].copy(),
                                     masters=settings.argflag['reduce']['masters'])
                tilt_settings['tilts']['function'] = settings.argflag['trace']['slits']['function']
                tilt_settings['masters']['directory'] = settings.argflag['run']['directory']['master']+'_'+ settings.argflag['run']['spectrograph']
                # Get it
                mstilts, wt_maskslits, _ = wavetilts.get_wv_tilts(
                    det, setup, tilt_settings, settings_det, tslits_dict, pixlocn,
                    msarc, wv_calib, maskslits)
                # Save
                calib_dict[setup]['tilts'] = mstilts
                calib_dict[setup]['wtmask'] = wt_maskslits

            # Mask me
            maskslits += wt_maskslits

            ###############################################################################
            # Prepare the pixel flat field frame
            if settings.argflag['reduce']['flatfield']['perform']:  # Only do it if the user wants to flat field
                if 'normpixelflat' in calib_dict[setup].keys():
                    mspixflatnrm = calib_dict[setup]['normpixelflat']
                    slitprof = calib_dict[setup]['slitprof']
                else:
                    # Settings
                    flat_settings = dict(flatfield=settings.argflag['reduce']['flatfield'].copy(),
                                         slitprofile=settings.argflag['reduce']['slitprofile'].copy(),
                                         combine=settings.argflag['pixelflat']['combine'].copy(),
                                         masters=settings.argflag['reduce']['masters'].copy(),
                                         detector=settings.spect[dnum])
                    flat_settings['masters']['directory'] = settings.argflag['run']['directory']['master']+'_'+ settings.argflag['run']['spectrograph']
                    # Get it
                    mspixflatnrm, slitprof, _ = flatfield.get_msflat(
                        det, setup, spectrograph, sci_ID, fitstbl, tslits_dict, datasec_img,
                        flat_settings, msbias, mstilts)
                    # Save internallly
                    calib_dict[setup]['normpixelflat'] = mspixflatnrm
                    calib_dict[setup]['slitprof'] = slitprof
            else:
                mspixflatnrm = None
                slitprof = None


            ###############################################################################
            # Generate/load a master wave frame
            if 'wave' in calib_dict[setup].keys():
                mswave = calib_dict[setup]['wave']
            else:
                if settings.argflag["reduce"]["calibrate"]["wavelength"] == "pixel":
                    mswave = mstilts * (mstilts.shape[0]-1.0)
                else:
                    # Settings
                    wvimg_settings = dict(masters=settings.argflag['reduce']['masters'].copy())
                    wvimg_settings['masters']['directory'] = settings.argflag['run']['directory']['master']+'_'+ settings.argflag['run']['spectrograph']
                    # Get it
                    mswave, _ = waveimage.get_mswave(
                        setup, tslits_dict, wvimg_settings, mstilts, wv_calib, maskslits)
                # Save internally
                calib_dict[setup]['wave'] = mswave
=======
            # Begin calibrations
            caliBrate.reset(setup, det, sci_ID, tsettings)

            datasec_img, naxis0, naxis1 = caliBrate.get_datasec_img()

            msbias = caliBrate.get_bias() # Bias frame or command
            msarc = caliBrate.get_arc() # Arc Image
            msbpm = caliBrate.get_bpm() # Bad pixel mask
            pixlocn = caliBrate.get_pixlocn()  # Physical pixel locations on the detector
            tslits_dict, maskslits = caliBrate.get_slits() # Slit Tracing
            wv_calib, maskslits = caliBrate.get_wv_calib() # Generate the 1D wavelength solution
            mstilts, maskslits = caliBrate.get_tilts() # Derive the spectral tilt
            mspixflatnrm, slitprof = caliBrate.get_pixflatnrm() # Prepare the pixel flat field frame
            mswave = caliBrate.get_wave() # Generate/load a master wave frame

            ''' Could also be run with 
            caliBrate.run_the_steps()
            #  And we could pull the items we need out of it or just use the attributes
            '''
>>>>>>> abe62b32

            # CALIBS END HERE
            ###############################################################################


            ###############
            #  Process and extract the science frame
            msgs.info("Working on the science frame")
            sci_image_files = arsort.list_of_files(fitstbl, 'science', sci_ID)
            # Settings
            sci_settings = tsettings.copy()
            # Instantiate
            sciI = scienceimage.ScienceImage(file_list=sci_image_files, datasec_img=datasec_img,
                                             bpm=msbpm, det=det, setup=setup, settings=sci_settings,
                                             maskslits=maskslits, pixlocn=pixlocn, tslits_dict=tslits_dict,
                                             tilts=mstilts, fitstbl=fitstbl, scidx=scidx)
            msgs.sciexp = sciI  # For QA on crash
            # Names and time
            obstime, basename = sciI.init_time_names(settings.spect['mosaic']['camera'],
                            timeunit=settings.spect["fits"]["timeunit"])
            if basenames[sc] is None:
                basenames[sc] = basename

            # Process (includes Variance image and CRs)
            dnoise = (tsettings['detector']['darkcurr'] * float(fitstbl["exptime"][scidx])/3600.0)
            sciframe, rawvarframe, crmask = sciI._process(
                msbias, mspixflatnrm, apply_gain=True, dnoise=dnoise)

            # Global skysub
            settings_skysub = {}
            settings_skysub['skysub'] = settings.argflag['reduce']['skysub'].copy()
            if settings.argflag['reduce']['skysub']['perform']:
                global_sky, modelvarframe = sciI.global_skysub(settings_skysub)
            else:
                sciI.global_sky = np.zeros_like(sciframe)
                sciI.modelvarframe = np.zeros_like(sciframe)

            # Find objects
            _, nobj = sciI.find_objects()
            if nobj == 0:
                msgs.warn("No objects to extract for science frame" + msgs.newline() + fitstbl['filename'][scidx])
                specobjs, flg_objs = [], None
            else:
                flg_objs = True  # Objects were found

            # Another round of sky sub
            if settings.argflag['reduce']['skysub']['perform'] and flg_objs:
                global_sky, modelvarframe = sciI.global_skysub(settings_skysub,
                                                               use_tracemask=True)
            # Another round of finding objects
            if flg_objs:
                _, nobj = sciI.find_objects()
                if nobj == 0:
                    msgs.warn("No objects to extract for science frame" + msgs.newline() + fitstbl['filename'][scidx])
                    specobjs, flg_objs = [], None

            # Extraction
            if flg_objs:
                specobjs, finalvar, finalsky = sciI.extraction(mswave)

            # Flexure correction?
            if settings.argflag['reduce']['flexure']['perform'] and flg_objs:
                if settings.argflag['reduce']['flexure']['method'] is not None:
                    flex_list = arwave.flexure_obj(
                        specobjs, maskslits, settings.argflag['reduce']['flexure']['method'],
                        spectrograph,
                        skyspec_fil = settings.argflag['reduce']['flexure']['spectrum'],
                        mxshft = settings.argflag['reduce']['flexure']['maxshift'])
                    # QA
                    arwave.flexure_qa(specobjs, maskslits, basename, det, flex_list)

            # Helio
            # Correct Earth's motion
            vel_corr = -999999.9
            if (settings.argflag['reduce']['calibrate']['refframe'] in ['heliocentric', 'barycentric']) and \
                    (settings.argflag['reduce']['calibrate']['wavelength'] != "pixel") and flg_objs:
                if settings.argflag['science']['extraction']['reuse']:
                    msgs.warn("{0:s} correction will not be applied if an extracted science frame exists, and is used".format(settings.argflag['reduce']['calibrate']['refframe']))
                if specobjs is not None:
                    msgs.info("Performing a {0:s} correction".format(settings.argflag['reduce']['calibrate']['refframe']))
                    settings_mosaic = {}  # For long, lat of observatory
                    settings_mosaic['mosaic'] = settings.spect['mosaic'].copy()
                    vel, vel_corr = arwave.geomotion_correct(specobjs, maskslits, fitstbl, scidx,
                                                             obstime, settings_mosaic,
                                                             settings.argflag['reduce']['calibrate']['refframe'])
                else:
                    msgs.info("There are no objects on detector {0:d} to perform a {1:s} correction".format(
                        det, settings.argflag['reduce']['calibrate']['refframe']))
            else:
                msgs.info("A heliocentric correction will not be performed")

            # Save for outputing (after all detectors are done)
            sci_dict[det]['sciframe'] = sciframe
            if vel_corr > -999999.9:
                sci_dict['meta']['vel_corr'] = vel_corr
            if flg_objs:
                sci_dict[det]['specobjs'] = arutils.unravel_specobjs([specobjs])
                sci_dict[det]['finalvar'] = finalvar
                sci_dict[det]['finalsky'] = finalsky
            else:  # Nothing extracted
                sci_dict[det]['specobjs'] = []
                sci_dict[det]['finalvar'] = sciI.modelvarframe
                sci_dict[det]['finalsky'] = sciI.global_sky


            ######################################################
            # Reduce standard here; only legit if the mask is the same
            std_idx = arsort.ftype_indices(fitstbl, 'standard', sci_ID)
            if len(std_idx) > 0:
                std_idx = std_idx[0]
            else:
                msgs.info("No standard star associated with this science frame")
                continue
            #
            msgs.info("Processing standard star")
            std_image_files = arsort.list_of_files(fitstbl, 'standard', sci_ID)
            if std_idx in std_dict.keys():
                if det in std_dict[std_idx].keys():
                    continue
            else:
                std_dict[std_idx] = {}

            # Instantiate for the Standard
            stdI = scienceimage.ScienceImage(file_list=std_image_files, datasec_img=datasec_img,
                                             bpm=msbpm, det=det, setup=setup, settings=sci_settings,
                                             maskslits=maskslits, pixlocn=pixlocn, tslits_dict=tslits_dict,
                                             tilts=mstilts, fitstbl=fitstbl, scidx=std_idx,
                                             objtype='standard')
            # Names and time
            _, std_basename = stdI.init_time_names(settings.spect['mosaic']['camera'],
                                                     timeunit=settings.spect["fits"]["timeunit"])
            # Process (includes Variance image and CRs)
            stdframe, _, _ = stdI._process(msbias, mspixflatnrm, apply_gain=True, dnoise=dnoise)
            # Sky
            _ = stdI.global_skysub(settings_skysub)
            # Find objects
            _, nobj = stdI.find_objects()
            if nobj == 0:
                msgs.warn("No objects to extract for standard frame" + msgs.newline() + fitstbl['filename'][scidx])
                continue
            _ = stdI.global_skysub(settings_skysub, use_tracemask=True)
            # Extract
            stdobjs, _, _ = stdI.extraction(mswave)
            # Save for fluxing and output later
            std_dict[std_idx][det] = {}
            std_dict[std_idx][det]['basename'] = std_basename
            std_dict[std_idx][det]['specobjs'] = arutils.unravel_specobjs([stdobjs])

        ###########################
        # Write
        # Build the final list of specobjs and vel_corr
        all_specobjs = []
        for key in sci_dict:
            if key in ['meta']:
                continue
            #
            all_specobjs += sci_dict[key]['specobjs']

        # Write 1D spectra
        save_format = 'fits'
        if save_format == 'fits':
            outfile = settings.argflag['run']['directory']['science']+'/spec1d_{:s}.fits'.format(basename)
            helio_dict = dict(refframe=settings.argflag['reduce']['calibrate']['refframe'],
                              vel_correction=sci_dict['meta']['vel_corr'])
            arsave.save_1d_spectra_fits(all_specobjs, fitstbl[scidx], outfile,
                                            helio_dict=helio_dict, obs_dict=settings.spect['mosaic'])
        elif save_format == 'hdf5':
            debugger.set_trace()  # NEEDS REFACTORINGj
            arsave.save_1d_spectra_hdf5(None)
        else:
            msgs.error(save_format + ' is not a recognized output format!')
        # Obj info
        arsave.save_obj_info(all_specobjs, fitstbl, settings.spect, basename,
            settings.argflag['run']['directory']['science'])
        # Write 2D images for the Science Frame
        arsave.save_2d_images(
            sci_dict, fitstbl, scidx,
            settings.spect['fits']['headext{0:02d}'.format(1)], setup,
            settings.argflag['run']['directory']['master']+'_'+spectrograph, # MFDIR
            settings.argflag['run']['directory']['science'], basename)

    # Write standard stars at the very end
    for std_idx in std_dict.keys():
        all_std_objs = []
        for det in std_dict[std_idx].keys():
            all_std_objs += std_dict[std_idx][det]['specobjs']
        outfile = settings.argflag['run']['directory']['science']+'/spec1d_{:s}.fits'.format(std_dict[std_idx][det]['basename'])
        arsave.save_1d_spectra_fits(all_std_objs, fitstbl[std_idx], outfile,
                                        obs_dict=settings.spect['mosaic'])

    #########################
    # Flux towards the very end..
    #########################
    if settings.argflag['reduce']['calibrate']['flux'] and (len(std_dict) > 0):
        # Standard star (is this a calibration, e.g. goes above?)
        msgs.info("Taking one star per detector mosaic")
        msgs.info("Waited until very end to work on it")
        msgs.warn("You should probably consider using the pypit_flux_spec script anyhow...")

        # Kludge settings
        fsettings = settings.spect.copy()
        fsettings['run'] = settings.argflag['run']
        fsettings['reduce'] = settings.argflag['reduce']
        # Generate?
        if settings.argflag['reduce']['calibrate']['sensfunc']['archival'] == 'None':
            # Take the first standard
            std_idx = list(std_dict.keys())[0]
            # Build the list of stdobjs
            all_std_objs = []
            for det in std_dict[std_idx].keys():
                all_std_objs += std_dict[std_idx][det]['specobjs']
            FxSpec = fluxspec.FluxSpec(settings=fsettings, std_specobjs=all_std_objs,
                                       setup=setup)  # This takes the last setup run, which is as sensible as any..
            sensfunc = FxSpec.master(fitstbl[std_idx])
        else:  # Input by user
            FxSpec = fluxspec.FluxSpec(settings=fsettings,
                                       sens_file=settings.argflag['reduce']['calibrate']['sensfunc']['archival'])
            sensfunc = FxSpec.sensfunc
        # Flux
        msgs.info("Fluxing with {:s}".format(sensfunc['std']['name']))
        for kk, sci_ID in enumerate(all_sci_ID):
            # Load from disk (we zero'd out the object to free memory)
            if save_format == 'fits':
                sci_spec1d_file = settings.argflag['run']['directory']['science']+'/spec1d_{:s}.fits'.format(
                    basenames[kk])
            # Load
            sci_specobjs, sci_header = arload.load_specobj(sci_spec1d_file)
            FxSpec.sci_specobjs = sci_specobjs
            FxSpec.sci_header = sci_header
            # Flux
            FxSpec.flux_science()
            # Over-write
            FxSpec.write_science(sci_spec1d_file)

    return status<|MERGE_RESOLUTION|>--- conflicted
+++ resolved
@@ -113,134 +113,6 @@
             tsettings['masters']['setup'] = setup
 
             ###############################################################################
-<<<<<<< HEAD
-            # Generate a bad pixel mask (should not repeat)
-            if 'bpm' in calib_dict[setup].keys():
-                msbpm = calib_dict[setup]['bpm']
-            else:
-                # Grab it -- msbpm is a 2D image
-                msbpm, _ = bpmimage.get_mspbm(det, spectrograph, tsettings, msarc.shape,
-                                      binning=fitstbl['binning'][scidx],
-                                      reduce_badpix=settings.argflag['reduce']['badpix'],
-                                      msbias=msbias)
-                # Save
-                calib_dict[setup]['bpm'] = msbpm
-
-            ###############################################################################
-            # Generate an array that provides the physical pixel locations on the detector
-            pixlocn = arpixels.gen_pixloc(msarc.shape, det, settings.argflag)
-
-            ###############################################################################
-            # Slit Tracing
-            if 'trace' in calib_dict[setup].keys():  # Internal
-                tslits_dict = calib_dict[setup]['trace']
-            else:
-                # Setup up the settings (will be Refactored with settings)
-                ts_settings = dict(trace=settings.argflag['trace'], masters=settings.argflag['reduce']['masters'])
-                ts_settings['masters']['directory'] = settings.argflag['run']['directory']['master']+'_'+ settings.argflag['run']['spectrograph']
-                # Get it -- Key arrays are in the tslits_dict
-                tslits_dict, _ = traceslits.get_tslits_dict(det, setup, spectrograph, sci_ID,
-                                                            ts_settings['trace']['slits'],
-                                                            tsettings, fitstbl, pixlocn, msbias,
-                                                            msbpm, datasec_img,
-                                                            trim=settings.argflag['reduce']['trim'])
-                # Save in calib
-                calib_dict[setup]['trace'] = tslits_dict
-
-            ###############################################################################
-            # Initialize maskslits
-            nslits = tslits_dict['lcen'].shape[1]
-            maskslits = np.zeros(nslits, dtype=bool)
-
-            ###############################################################################
-            # Generate the 1D wavelength solution
-            if 'wavecalib' in calib_dict[setup].keys():
-                wv_calib = calib_dict[setup]['wavecalib']
-                wv_maskslits = calib_dict[setup]['wvmask']
-            elif settings.argflag["reduce"]["calibrate"]["wavelength"] == "pixel":
-                msgs.info("A wavelength calibration will not be performed")
-                wv_calib = None
-                wv_maskslits = np.zeros_like(maskslits, dtype=bool)
-            else:
-                # Setup up the settings (will be Refactored with settings)
-                wvc_settings = dict(calibrate=settings.argflag['arc']['calibrate'], masters=settings.argflag['reduce']['masters'])
-                wvc_settings['masters']['directory'] = settings.argflag['run']['directory']['master']+'_'+ settings.argflag['run']['spectrograph']
-                nonlinear = settings.spect[settings.get_dnum(det)]['saturation'] * settings.spect[settings.get_dnum(det)]['nonlinear']
-                # Get it
-                wv_calib, wv_maskslits, _ = wavecalib.get_wv_calib(
-                    det, setup, spectrograph, sci_ID, wvc_settings, fitstbl, tslits_dict, pixlocn,
-                    msarc, nonlinear=nonlinear)
-                # Save in calib
-                calib_dict[setup]['wavecalib'] = wv_calib
-                calib_dict[setup]['wvmask'] = wv_maskslits
-            # Mask me
-            maskslits += wv_maskslits
-
-            ###############################################################################
-            # Derive the spectral tilt
-            if 'tilts' in calib_dict[setup].keys():
-                mstilts = calib_dict[setup]['tilts']
-                wt_maskslits = calib_dict[setup]['wtmask']
-            else:
-                # Settings kludges
-                tilt_settings = dict(tilts=settings.argflag['trace']['slits']['tilts'].copy(),
-                                     masters=settings.argflag['reduce']['masters'])
-                tilt_settings['tilts']['function'] = settings.argflag['trace']['slits']['function']
-                tilt_settings['masters']['directory'] = settings.argflag['run']['directory']['master']+'_'+ settings.argflag['run']['spectrograph']
-                # Get it
-                mstilts, wt_maskslits, _ = wavetilts.get_wv_tilts(
-                    det, setup, tilt_settings, settings_det, tslits_dict, pixlocn,
-                    msarc, wv_calib, maskslits)
-                # Save
-                calib_dict[setup]['tilts'] = mstilts
-                calib_dict[setup]['wtmask'] = wt_maskslits
-
-            # Mask me
-            maskslits += wt_maskslits
-
-            ###############################################################################
-            # Prepare the pixel flat field frame
-            if settings.argflag['reduce']['flatfield']['perform']:  # Only do it if the user wants to flat field
-                if 'normpixelflat' in calib_dict[setup].keys():
-                    mspixflatnrm = calib_dict[setup]['normpixelflat']
-                    slitprof = calib_dict[setup]['slitprof']
-                else:
-                    # Settings
-                    flat_settings = dict(flatfield=settings.argflag['reduce']['flatfield'].copy(),
-                                         slitprofile=settings.argflag['reduce']['slitprofile'].copy(),
-                                         combine=settings.argflag['pixelflat']['combine'].copy(),
-                                         masters=settings.argflag['reduce']['masters'].copy(),
-                                         detector=settings.spect[dnum])
-                    flat_settings['masters']['directory'] = settings.argflag['run']['directory']['master']+'_'+ settings.argflag['run']['spectrograph']
-                    # Get it
-                    mspixflatnrm, slitprof, _ = flatfield.get_msflat(
-                        det, setup, spectrograph, sci_ID, fitstbl, tslits_dict, datasec_img,
-                        flat_settings, msbias, mstilts)
-                    # Save internallly
-                    calib_dict[setup]['normpixelflat'] = mspixflatnrm
-                    calib_dict[setup]['slitprof'] = slitprof
-            else:
-                mspixflatnrm = None
-                slitprof = None
-
-
-            ###############################################################################
-            # Generate/load a master wave frame
-            if 'wave' in calib_dict[setup].keys():
-                mswave = calib_dict[setup]['wave']
-            else:
-                if settings.argflag["reduce"]["calibrate"]["wavelength"] == "pixel":
-                    mswave = mstilts * (mstilts.shape[0]-1.0)
-                else:
-                    # Settings
-                    wvimg_settings = dict(masters=settings.argflag['reduce']['masters'].copy())
-                    wvimg_settings['masters']['directory'] = settings.argflag['run']['directory']['master']+'_'+ settings.argflag['run']['spectrograph']
-                    # Get it
-                    mswave, _ = waveimage.get_mswave(
-                        setup, tslits_dict, wvimg_settings, mstilts, wv_calib, maskslits)
-                # Save internally
-                calib_dict[setup]['wave'] = mswave
-=======
             # Begin calibrations
             caliBrate.reset(setup, det, sci_ID, tsettings)
 
@@ -260,7 +132,6 @@
             caliBrate.run_the_steps()
             #  And we could pull the items we need out of it or just use the attributes
             '''
->>>>>>> abe62b32
 
             # CALIBS END HERE
             ###############################################################################
