#import matplotlib
#matplotlib.use('Agg')  # For Travis

import os
import sys
import getopt
from signal import SIGINT, signal as sigsignal
from warnings import resetwarnings, simplefilter
from time import time
import traceback

# Import PYPIT routines
import ardebug
debug = ardebug.init()
debug['develop'] = True
#debug['arc'] = True
#debug['sky_sub'] = True
<<<<<<< HEAD
#debug['trace'] = True
debug['obj_profile'] = True
=======
>>>>>>> aba45be4
#debug['tilts'] = True
last_updated = "1 May 2016"
version = '0.5'

try:
    from linetools.spectra.xspectrum1d import XSpectrum1D
except ImportError:
    pass

try:
    from xastropy.xutils import xdebug as debugger
except ImportError:
    import pdb as debugger


def PYPIT(redname, progname=__file__, quick=False, ncpus=1, verbose=1,
          logname=None, use_masters=False):
    """
    Main driver of the PYPIT code. Default settings and
    user-specified changes are made, and passed to the
    appropriate code for data reduction.

    Parameters
    ----------
    redname : string
      Input reduction script
    progname : string
      Name of the program
    quick : bool
      If True, a quick reduction (but possibly less
      accurate) will be performed. This flag is most
      useful for observing at a telescope, but not
      for publication quality results.
    ncpus : int
      Number of CPUs to use for multiprocessing the
      data reduction (sometimes not used)
    verbose : int (0,1,2)
      Level of verbosity:
        0 = No output
        1 = Minimal output (default - suitable for the average user)
        2 = All output
    use_masters : bool, optional
      Load calibration files from MasterFrames directory, if they exist
    logname : string
      The name of an ascii log file which is used to
      save the output details of the reduction
    ---------------------------------------------------
    """
    # Init logger
    import armsgs
    msgs = armsgs.get_logger((logname, debug, last_updated, version, verbose))
    import arload

    # First send all signals to messages to be dealt with (i.e. someone hits ctrl+c)
    sigsignal(SIGINT, msgs.signal_handler)

    # Ignore all warnings given by python
    resetwarnings()
    simplefilter("ignore")

    # Record the starting time
    tstart = time()

    # Load the input file
    parlines, datlines, spclines = arload.load_input(redname)

    # Initialize the arguments and flags
    argflag = arload.argflag_init()
    argflag['run']['ncpus'] = ncpus
    argflag['out']['verbose'] = verbose

    # Determine the name of the spectrograph
    specname = None
    for i in range(len(parlines)):
        parspl = parlines[i].split()
        if len(parspl) < 3:
            msgs.error("There appears to be a missing argument on the following input line" + msgs.newline() +
                       parlines[i])
        if (parspl[0] == 'run') and (parspl[1] == 'spectrograph'):
            specname = parspl[2]
    if specname is None:
        msgs.error("Please specify the spectrograph settings to be used with the command" + msgs.newline() +
                   "run spectrograph <name>")
    msgs.info("Reducing data from the {0:s} spectrograph".format(specname))

    # Load the Spectrograph settings
    spect = arload.load_spect(progname, specname)

    # Load default reduction arguments/flags, and set any command line arguments
    #argflag = arload.optarg(argflag, cmdlnarg, spect['mosaic']['reduction'].lower())
    # Load the default settings
    prgn_spl = progname.split('/')
    tfname = ""
    for i in range(0,len(prgn_spl)-2): tfname += prgn_spl[i]+"/"
    fname = tfname + prgn_spl[-2] + '/settings.' + spect['mosaic']['reduction'].lower()
    argflag = arload.load_settings(fname, argflag)
    argflag['run']['prognm'] = progname
    argflag['run']['pypitdir'] = tfname

    # Now update the settings based on the user input file
    argflag = arload.set_params(parlines, argflag, setstr="Input ")
    # Check the input file
    arload.check_argflag(argflag)

    # Load any changes to the spectrograph settings based on the user input file
    spect = arload.load_spect(progname, specname, spect=spect, lines=spclines)

    # Command line arguments
    if use_masters:
        argflag['masters']['use'] = True

    # If a quick reduction has been requested, make sure the requested pipeline
    # is the quick implementation (if it exists), otherwise run the standard pipeline.
    if quick:
        # Change to a "quick" settings file
        msgs.work("QUICK REDUCTION TO STILL BE DONE")

    # Load the important information from the fits headers
    fitsdict = arload.load_headers(argflag, spect, datlines)

    # Reduce the data!
    status = 0
    msgs.work("Make appropriate changes to quick reduction")
    if quick:
        msgs.work("define what is needed here for quick reduction")
    # Send the data away to be reduced
    if spect['mosaic']['reduction'] == 'ARMLSD':
        msgs.info("Data reduction will be performed using PYPIT-ARMLSD")
        import armlsd
        status = armlsd.ARMLSD(argflag, spect, fitsdict)
    elif spect['mosaic']['reduction'] == 'ARMED':
        msgs.info("Data reduction will be performed using PYPIT-ARMED")
        import armed
        status = armed.ARMED(argflag, spect, fitsdict)
    # Check for successful reduction
    if status == 0:
        msgs.info("Data reduction complete")
    else:
        msgs.error("Data reduction failed with status ID {0:d}".format(status))
    # Capture the end time and print it to user
    tend = time()
    codetime = tend-tstart
    if codetime < 60.0:
        msgs.info("Data reduction execution time: {0:.2f}s".format(codetime))
    elif codetime/60.0 < 60.0:
        mns = int(codetime/60.0)
        scs = codetime - 60.0*mns
        msgs.info("Data reduction execution time: {0:d}m {1:.2f}s".format(mns, scs))
    else:
        hrs = int(codetime/3600.0)
        mns = int(60.0*(codetime/3600.0 - hrs))
        scs = codetime - 60.0*mns - 3600.0*hrs
        msgs.info("Data reduction execution time: {0:d}h {1:d}m {2:.2f}s".format(hrs, mns, scs))
    return


if __name__ == "__main__":
    # Initiate logging for bugs and comand line help
    # These messages will not be saved to a log file
    from armsgs import Messages as Initmsg
    initmsgs = Initmsg(None, debug, last_updated, version, 1)
    # Set the default variables
    red = "script.red"
    qck = False
    cpu = 1
    vrb = 2
    use_masters = False

    if len(sys.argv) < 2:
        initmsgs.usage(None)

    # Load options from command line
    try:
        opt, arg = getopt.getopt(sys.argv[1:], 'hmqc:v:', ['help',
                                                           'use_masters',
                                                          'quick',
                                                          'cpus',
                                                          'verbose'])
        for o, a in opt:
            if o in ('-h', '--help'):
                initmsgs.usage(None)
            elif o in ('-q', '--quick'):
                qck = True
            elif o in ('-c', '--cpus'):
                cpu = int(a)
            elif o in ('-v', '--verbose'):
                vrb = int(a)
            elif o in ('-m', '--use_masters'):
                use_masters=True
        lnm = os.path.splitext(arg[0])[0] + ".log"
        red = arg[0]
    except getopt.GetoptError, err:
        initmsgs.error(err.msg, usage=True)

    # Execute the reduction, and catch any bugs for printout
    if debug['develop']:
        PYPIT(red, progname=sys.argv[0], quick=qck, ncpus=cpu, verbose=vrb,
              logname=lnm, use_masters=use_masters)
    else:
        try:
            PYPIT(red, progname=sys.argv[0], quick=qck, ncpus=cpu, verbose=vrb,
                  logname=lnm, use_masters=use_masters)
        except:
            # There is a bug in the code, print the file and line number of the error.
            et, ev, tb = sys.exc_info()
            filename, line_no = "<filename>", "<line_no>"
            while tb:
                co = tb.tb_frame.f_code
                filename = str(co.co_filename)
                line_no = str(traceback.tb_lineno(tb))
                tb = tb.tb_next
            filename = filename.split('/')[-1]
            initmsgs.bug("There appears to be a bug on Line " + line_no + " of " + filename + " with error:" +
                         initmsgs.newline() + str(ev) + initmsgs.newline() +
                         "---> please contact the authors", close_pdf=True)<|MERGE_RESOLUTION|>--- conflicted
+++ resolved
@@ -12,14 +12,11 @@
 # Import PYPIT routines
 import ardebug
 debug = ardebug.init()
-debug['develop'] = True
+#debug['develop'] = True
 #debug['arc'] = True
 #debug['sky_sub'] = True
-<<<<<<< HEAD
 #debug['trace'] = True
 debug['obj_profile'] = True
-=======
->>>>>>> aba45be4
 #debug['tilts'] = True
 last_updated = "1 May 2016"
 version = '0.5'
